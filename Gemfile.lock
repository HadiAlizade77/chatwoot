--- conflicted
+++ resolved
@@ -399,11 +399,7 @@
       rails-dom-testing (>= 1, < 3)
       railties (>= 4.2.0)
       thor (>= 0.14, < 2.0)
-<<<<<<< HEAD
-    json (2.11.3)
-=======
     json (2.12.0)
->>>>>>> 22b5e12a
     json_refs (0.1.8)
       hana
     json_schemer (0.2.24)
