--- conflicted
+++ resolved
@@ -319,10 +319,7 @@
     google-cloud-translate-v3 (0.6.0)
       gapic-common (>= 0.17.1, < 2.a)
       google-cloud-errors (~> 1.0)
-    google-protobuf (3.25.3)
     google-protobuf (3.25.3-arm64-darwin)
-    google-protobuf (3.25.3-x86_64-darwin)
-    google-protobuf (3.25.3-x86_64-linux)
     googleapis-common-protos (1.4.0)
       google-protobuf (~> 3.14)
       googleapis-common-protos-types (~> 1.2)
@@ -338,16 +335,7 @@
       signet (>= 0.16, < 2.a)
     groupdate (6.2.1)
       activesupport (>= 5.2)
-    grpc (1.63.0)
-      google-protobuf (~> 3.25)
-      googleapis-common-protos-types (~> 1.0)
     grpc (1.63.0-arm64-darwin)
-      google-protobuf (~> 3.25)
-      googleapis-common-protos-types (~> 1.0)
-    grpc (1.63.0-x86_64-darwin)
-      google-protobuf (~> 3.25)
-      googleapis-common-protos-types (~> 1.0)
-    grpc (1.63.0-x86_64-linux)
       google-protobuf (~> 3.25)
       googleapis-common-protos-types (~> 1.0)
     haikunator (1.1.1)
@@ -419,14 +407,7 @@
     letter_opener (1.8.1)
       launchy (>= 2.2, < 3)
     libdatadog (7.0.0.1.0)
-    libdatadog (7.0.0.1.0-x86_64-linux)
-    libddwaf (1.14.0.0.0)
-      ffi (~> 1.0)
     libddwaf (1.14.0.0.0-arm64-darwin)
-      ffi (~> 1.0)
-    libddwaf (1.14.0.0.0-x86_64-darwin)
-      ffi (~> 1.0)
-    libddwaf (1.14.0.0.0-x86_64-linux)
       ffi (~> 1.0)
     line-bot-api (1.28.0)
     liquid (5.4.0)
@@ -462,13 +443,7 @@
     mime-types-data (3.2023.0218.1)
     mini_magick (4.12.0)
     mini_mime (1.1.5)
-<<<<<<< HEAD
-    mini_portile2 (2.8.5)
-    minitest (5.21.2)
-=======
-    mini_portile2 (2.8.7)
     minitest (5.24.1)
->>>>>>> fe246698
     mock_redis (0.36.0)
       ruby2_keywords
     msgpack (1.7.0)
@@ -479,11 +454,7 @@
       activerecord (>= 5.2)
     net-http-persistent (4.0.2)
       connection_pool (~> 2.2)
-<<<<<<< HEAD
-    net-imap (0.4.9)
-=======
     net-imap (0.4.12)
->>>>>>> fe246698
       date
       net-protocol
     net-pop (0.1.2)
@@ -498,27 +469,8 @@
       sidekiq
     newrelic_rpm (9.6.0)
       base64
-<<<<<<< HEAD
-    nio4r (2.7.0)
-    nokogiri (1.16.2)
-      mini_portile2 (~> 2.8.2)
-      racc (~> 1.4)
-    nokogiri (1.16.2-arm64-darwin)
-      racc (~> 1.4)
-    nokogiri (1.16.2-x86_64-darwin)
-      racc (~> 1.4)
-    nokogiri (1.16.2-x86_64-linux)
-=======
     nio4r (2.7.3)
-    nokogiri (1.16.6)
-      mini_portile2 (~> 2.8.2)
-      racc (~> 1.4)
     nokogiri (1.16.6-arm64-darwin)
-      racc (~> 1.4)
-    nokogiri (1.16.6-x86_64-darwin)
-      racc (~> 1.4)
-    nokogiri (1.16.6-x86_64-linux)
->>>>>>> fe246698
       racc (~> 1.4)
     oauth (1.1.0)
       oauth-tty (~> 1.0, >= 1.0.1)
@@ -572,13 +524,8 @@
     pundit (2.3.0)
       activesupport (>= 3.0.0)
     raabro (1.4.0)
-<<<<<<< HEAD
-    racc (1.7.3)
-    rack (2.2.8)
-=======
     racc (1.8.0)
     rack (2.2.9)
->>>>>>> fe246698
     rack-attack (6.7.0)
       rack (>= 1.0, < 4)
     rack-contrib (2.5.0)
@@ -629,11 +576,7 @@
       ffi (~> 1.0)
     redis (5.0.6)
       redis-client (>= 0.9.0)
-<<<<<<< HEAD
-    redis-client (0.19.1)
-=======
     redis-client (0.22.2)
->>>>>>> fe246698
       connection_pool
     redis-namespace (1.10.0)
       redis (>= 4)
@@ -657,18 +600,11 @@
     retriable (3.1.2)
     reverse_markdown (2.1.1)
       nokogiri
-<<<<<<< HEAD
-    rexml (3.2.5)
-    rspec-core (3.12.2)
-      rspec-support (~> 3.12.0)
-    rspec-expectations (3.12.3)
-=======
-    rexml (3.2.8)
-      strscan (>= 3.0.9)
+    rexml (3.3.1)
+      strscan
     rspec-core (3.13.0)
       rspec-support (~> 3.13.0)
     rspec-expectations (3.13.1)
->>>>>>> fe246698
       diff-lcs (>= 1.2.0, < 2.0)
       rspec-support (~> 3.13.0)
     rspec-mocks (3.13.1)
@@ -796,6 +732,7 @@
     stackprof (0.2.25)
     statsd-ruby (1.5.0)
     stripe (8.5.0)
+    strscan (3.1.0)
     telephone_number (1.4.20)
     test-prof (1.2.1)
     thor (1.3.0)
@@ -855,22 +792,10 @@
     working_hours (1.4.1)
       activesupport (>= 3.2)
       tzinfo
-<<<<<<< HEAD
-    zeitwerk (2.6.12)
-=======
     zeitwerk (2.6.16)
->>>>>>> fe246698
 
 PLATFORMS
-  arm64-darwin-20
-  arm64-darwin-21
-  arm64-darwin-22
-  ruby
-  x86_64-darwin-18
-  x86_64-darwin-20
-  x86_64-darwin-21
-  x86_64-darwin-22
-  x86_64-linux
+  arm64-darwin-23
 
 DEPENDENCIES
   active_record_query_trace
