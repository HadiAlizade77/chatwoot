--- conflicted
+++ resolved
@@ -176,7 +176,6 @@
     byebug (11.1.3)
     childprocess (5.1.0)
       logger (~> 1.5)
-    chunky_png (1.4.0)
     climate_control (1.2.0)
     coderay (1.1.3)
     commonmarker (0.23.10)
@@ -726,13 +725,6 @@
       nokogiri
     rexml (3.4.1)
     rotp (6.3.0)
-<<<<<<< HEAD
-    rqrcode (3.1.0)
-      chunky_png (~> 1.0)
-      rqrcode_core (~> 2.0)
-    rqrcode_core (2.0.0)
-=======
->>>>>>> bbdfbce1
     rspec-core (3.13.0)
       rspec-support (~> 3.13.0)
     rspec-expectations (3.13.2)
@@ -1080,7 +1072,6 @@
   responders (>= 3.1.1)
   rest-client
   reverse_markdown
-  rqrcode (>= 2.2.0)
   rspec-rails (>= 6.1.5)
   rspec_junit_formatter
   rubocop
