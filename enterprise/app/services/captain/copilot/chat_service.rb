class Captain::Copilot::ChatService < Llm::BaseOpenAiService
  include Captain::ChatHelper

  attr_reader :assistant, :language

  def initialize(assistant, config = {})
    super()
    @assistant = assistant
<<<<<<< HEAD
    @tool_registry = Captain::ToolRegistryService.new(@assistant)
    @stream_writer = config[:stream_writer]
    setup_additional_info(config)
    register_tools
    @messages = build_initial_messages(config)
  end

  def setup_additional_info(config)
    additional_info = config[:additional_info] || {}
    @language = additional_info[:language] || 'english'
    @conversation_id = additional_info[:conversation_id]
    @contact_id = additional_info[:contact_id]
    @user_id = additional_info[:user_id]
    Rails.logger.info("[Captain::Copilot::ChatService::User] user_id: #{@user_id}")
  end

  def register_tools
    @tool_registry.register_tool(Captain::Tools::Copilot::GetArticleService)
    @tool_registry.register_tool(Captain::Tools::Copilot::GetContactService)
    @tool_registry.register_tool(Captain::Tools::Copilot::GetConversationService)
    @tool_registry.register_tool(Captain::Tools::Copilot::SearchArticleService)
    @tool_registry.register_tool(Captain::Tools::Copilot::SearchContactService)
    @tool_registry.register_tool(Captain::Tools::Copilot::SearchConversationService)
    @tool_registry.register_tool(Captain::Tools::Copilot::SearchLinearService)
    @tool_registry.register_tool(Captain::Tools::Copilot::CreateLinearTicketsOnUiService)
  end

  def build_initial_messages(config)
    Rails.logger.info("[CAPTAIN][CopilotChatService] Building initial messages for conversation_id=#{@conversation_id}")
    messages = [system_message]
    messages += (config[:previous_messages] || [])
    Rails.logger.info("[CAPTAIN][CopilotChatService] Added #{config[:previous_messages]&.length || 0} previous messages")
    messages << current_viewing_history if @conversation_id
    Rails.logger.info("[CAPTAIN][CopilotChatService] Total messages built: #{messages.length}")
    messages
=======
    @conversation_history = config[:conversation_history]
    @previous_messages = config[:previous_messages] || []
    @language = config[:language] || 'english'

    register_tools
    @messages = [system_message, conversation_history_context] + @previous_messages
    @response = ''
>>>>>>> d657f35a
  end

  def generate_response(input)
    @messages << { role: 'user', content: input } if input.present?
    Rails.logger.info("[CAPTAIN][CopilotChatService] Initial Prompt: #{@messages}")
    response = request_chat_completion
    Rails.logger.info("[CAPTAIN][CopilotChatService] Incrementing response usage for #{@assistant.account.id}")
    @assistant.account.increment_response_usage

    publish_to_stream(
      {
        response: response,
        type: 'final_response'
      }
    )
    response
  end

  private

  def register_tools
    @tool_registry = Captain::ToolRegistryService.new(@assistant)
    @tool_registry.register_tool(Captain::Tools::SearchDocumentationService)
  end

  def system_message
    Rails.logger.info("[CAPTAIN][CopilotChatService] Generating system message for product=#{@assistant.config['product_name']} language=#{@language}")
    {
      role: 'system',
      content: Captain::Llm::SystemPromptsService.copilot_response_generator(@assistant.config['product_name'], @language, @assistant.account_id)
    }
  end

  def current_viewing_history
    Rails.logger.info("[CAPTAIN][CopilotChatService] Fetching viewing history for conversation_id=#{@conversation_id}")
    return unless @conversation_id

    {
      role: 'system',
      content: <<~HISTORY.strip
        You are currently viewing the conversation with the user with the following details:
        Conversation ID: #{@conversation_id}
        Contact ID: #{@contact_id}
        Account ID: #{@assistant.account.id}
      HISTORY
    }
  end
end<|MERGE_RESOLUTION|>--- conflicted
+++ resolved
@@ -6,7 +6,6 @@
   def initialize(assistant, config = {})
     super()
     @assistant = assistant
-<<<<<<< HEAD
     @tool_registry = Captain::ToolRegistryService.new(@assistant)
     @stream_writer = config[:stream_writer]
     setup_additional_info(config)
@@ -42,15 +41,6 @@
     messages << current_viewing_history if @conversation_id
     Rails.logger.info("[CAPTAIN][CopilotChatService] Total messages built: #{messages.length}")
     messages
-=======
-    @conversation_history = config[:conversation_history]
-    @previous_messages = config[:previous_messages] || []
-    @language = config[:language] || 'english'
-
-    register_tools
-    @messages = [system_message, conversation_history_context] + @previous_messages
-    @response = ''
->>>>>>> d657f35a
   end
 
   def generate_response(input)
