--- conflicted
+++ resolved
@@ -1,14 +1,4 @@
 module Enterprise::DeviseOverrides::SessionsController
-<<<<<<< HEAD
-  def create
-    check_saml_user
-    super
-  rescue CustomExceptions::Base => e
-    render json: {
-      success: false,
-      errors: [e.message]
-    }, status: e.http_status_code
-=======
   include SamlAuthenticationHelper
 
   def create
@@ -21,7 +11,6 @@
     end
 
     super
->>>>>>> 16b98b60
   end
 
   def render_create_success
