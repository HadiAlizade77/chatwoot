--- conflicted
+++ resolved
@@ -6,17 +6,12 @@
   def show; end
 
   def create
-<<<<<<< HEAD
-    @saml_settings = AccountSamlSettings.new(saml_settings_params.merge(account: Current.account))
+    @saml_settings = Current.account.build_saml_settings(saml_settings_params)
     if @saml_settings.save
       render :show
     else
       render json: { errors: @saml_settings.errors.full_messages }, status: :unprocessable_entity
     end
-=======
-    @saml_settings = Current.account.build_saml_settings(saml_settings_params)
-    @saml_settings.save!
->>>>>>> 85150dd4
   end
 
   def update
