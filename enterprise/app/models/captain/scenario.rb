# == Schema Information
#
# Table name: captain_scenarios
#
#  id           :bigint           not null, primary key
#  description  :text
#  enabled      :boolean          default(TRUE), not null
#  instruction  :text
#  title        :string
#  tools        :jsonb
#  created_at   :datetime         not null
#  updated_at   :datetime         not null
#  account_id   :bigint           not null
#  assistant_id :bigint           not null
#
# Indexes
#
#  index_captain_scenarios_on_account_id                (account_id)
#  index_captain_scenarios_on_assistant_id              (assistant_id)
#  index_captain_scenarios_on_assistant_id_and_enabled  (assistant_id,enabled)
#  index_captain_scenarios_on_enabled                   (enabled)
#
class Captain::Scenario < ApplicationRecord
  include Concerns::CaptainToolsHelpers
<<<<<<< HEAD
  include Concerns::Agentable
=======
>>>>>>> 2e1529c7

  self.table_name = 'captain_scenarios'

  belongs_to :assistant, class_name: 'Captain::Assistant'
  belongs_to :account

  validates :title, presence: true
  validates :description, presence: true
  validates :instruction, presence: true
  validates :assistant_id, presence: true
  validates :account_id, presence: true
  validate :validate_instruction_tools

  scope :enabled, -> { where(enabled: true) }

  before_save :resolve_tool_references

  def prompt_context
    {
      title: title,
      instructions: resolved_instructions,
      tools: resolved_tools
    }
  end

  private

  def agent_name
    "#{title} Agent".titleize
  end

  def agent_tools
    resolved_tools.map { |tool| self.class.resolve_tool_class(tool[:id]) }.map { |tool| tool.new(assistant) }
  end

  def resolved_instructions
    instruction.gsub(TOOL_REFERENCE_REGEX) do |match|
      "#{match} tool "
    end
  end

  def resolved_tools
    return [] if tools.blank?

    available_tools = self.class.available_agent_tools
    tools.filter_map do |tool_id|
      available_tools.find { |tool| tool[:id] == tool_id }
    end
  end

  # Validates that all tool references in the instruction are valid.
  # Parses the instruction for tool references and checks if they exist
  # in the available tools configuration.
  #
  # @return [void]
  # @api private
  # @example Valid instruction
  #   scenario.instruction = "Use [Add Contact Note](tool://add_contact_note) to document"
  #   scenario.valid? # => true
  #
  # @example Invalid instruction
  #   scenario.instruction = "Use [Invalid Tool](tool://invalid_tool) to process"
  #   scenario.valid? # => false
  #   scenario.errors[:instruction] # => ["contains invalid tools: invalid_tool"]
  def validate_instruction_tools
    return if instruction.blank?

    tool_ids = extract_tool_ids_from_text(instruction)
    return if tool_ids.empty?

    available_tool_ids = self.class.available_tool_ids
    invalid_tools = tool_ids - available_tool_ids

    return unless invalid_tools.any?

    errors.add(:instruction, "contains invalid tools: #{invalid_tools.join(', ')}")
  end

  # Resolves tool references from the instruction text into the tools field.
  # Parses the instruction for tool references and materializes them as
  # tool IDs stored in the tools JSONB field.
  #
  # @return [void]
  # @api private
  # @example
  #   scenario.instruction = "First [@Add Private Note](tool://add_private_note) then [@Update Priority](tool://update_priority)"
  #   scenario.save!
  #   scenario.tools # => ["add_private_note", "update_priority"]
  #
  #   scenario.instruction = "No tools mentioned here"
  #   scenario.save!
  #   scenario.tools # => nil
  def resolve_tool_references
    return if instruction.blank?

    tool_ids = extract_tool_ids_from_text(instruction)
    self.tools = tool_ids.presence
  end
end<|MERGE_RESOLUTION|>--- conflicted
+++ resolved
@@ -22,10 +22,7 @@
 #
 class Captain::Scenario < ApplicationRecord
   include Concerns::CaptainToolsHelpers
-<<<<<<< HEAD
   include Concerns::Agentable
-=======
->>>>>>> 2e1529c7
 
   self.table_name = 'captain_scenarios'
 
