--- conflicted
+++ resolved
@@ -73,7 +73,6 @@
       errors.add(:provider_config, "#{key} is required for Twilio provider") if config[key].blank?
     end
   end
-<<<<<<< HEAD
 
   def initiate_twilio_call(to, conference_name = nil, agent_id = nil)
     config = provider_config_hash
@@ -166,7 +165,4 @@
   end
 
   public :provider_config_hash
-end
-=======
-end
->>>>>>> 99ec18c9
+end