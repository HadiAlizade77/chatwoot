# == Schema Information
#
# Table name: channel_voice
#
#  id                    :bigint           not null, primary key
#  additional_attributes :jsonb
#  phone_number          :string           not null
#  provider              :string           default("twilio"), not null
#  provider_config       :jsonb            not null
#  created_at            :datetime         not null
#  updated_at            :datetime         not null
#  account_id            :integer          not null
#
# Indexes
#
#  index_channel_voice_on_account_id    (account_id)
#  index_channel_voice_on_phone_number  (phone_number) UNIQUE
#
class Channel::Voice < ApplicationRecord
  include Channelable
  include Rails.application.routes.url_helpers

  self.table_name = 'channel_voice'

  validates :phone_number, presence: true, uniqueness: true
  validates :provider, presence: true
  validates :provider_config, presence: true

  # Validate phone number format (E.164 format)
  validates :phone_number, format: { with: /\A\+[1-9]\d{1,14}\z/ }

  # Provider-specific configs stored in JSON
  validate :validate_provider_config
  before_validation :provision_twilio_on_create, on: :create, if: :twilio?

  EDITABLE_ATTRS = [:phone_number, :provider, { provider_config: {} }].freeze

  def name
    "Voice (#{phone_number})"
  end

  def messaging_window_enabled?
    false
  end

<<<<<<< HEAD
  def initiate_call(to:, conference_sid: nil, agent_id: nil)
    case provider
    when 'twilio'
      initiate_twilio_call(to, conference_sid, agent_id)
    # Add more providers as needed
    # when 'other_provider'
    #   initiate_other_provider_call(to)
    else
      raise "Unsupported voice provider: #{provider}"
    end
=======
  # Public URLs used to configure Twilio webhooks
  def voice_call_webhook_url
    base = ENV.fetch('FRONTEND_URL', '').to_s.sub(%r{/*$}, '')
    "#{base}/twilio/voice/call/#{phone_number}"
  end

  def voice_status_webhook_url
    base = ENV.fetch('FRONTEND_URL', '').to_s.sub(%r{/*$}, '')
    "#{base}/twilio/voice/status/#{phone_number}"
>>>>>>> e863a522
  end

  private

  def twilio?
    provider == 'twilio'
  end

  def validate_provider_config
    return if provider_config.blank?

    case provider
    when 'twilio'
      validate_twilio_config
    end
  end

  def validate_twilio_config
    config = provider_config.with_indifferent_access
    # Require credentials and provisioned TwiML App SID
    required_keys = %w[account_sid auth_token api_key_sid api_key_secret twiml_app_sid]
    required_keys.each do |key|
      errors.add(:provider_config, "#{key} is required for Twilio provider") if config[key].blank?
    end
  end

<<<<<<< HEAD
  def initiate_twilio_call(to, conference_sid = nil, agent_id = nil)
    config = provider_config_hash

    # Generate a public URL for Twilio to request TwiML (must set FRONTEND_URL)
    host = ENV.fetch('FRONTEND_URL')

    # Use phone-scoped TwiML endpoint for this inbox
    phone_digits = phone_number.delete_prefix('+')
    callback_url = "#{host}/twilio/voice/call/#{phone_digits}"

    # Parameters including status callbacks for call progress tracking
    params = {
      from: phone_number,
      to: to,
      url: callback_url,
      status_callback: "#{host}/twilio/voice/status/#{phone_digits}",
      status_callback_event: %w[initiated ringing answered completed failed busy no-answer canceled],
      status_callback_method: 'POST'
    }

    # Log the full parameters for debugging
    Rails.logger.info("📞 OUTBOUND CALL PARAMS: to=#{to}, from=#{phone_number}, conference=#{conference_sid}")

    # Create the call
    call = twilio_client(config).calls.create(**params)

    # Return info needed to properly route and track the call
    {
      provider: 'twilio',
      call_sid: call.sid,
      status: call.status,
      call_direction: 'outbound',  # CRITICAL: Tag as outbound so webhooks know to prompt agent
      requires_agent_join: true,   # Flag that agent should join immediately
      agent_id: agent_id,          # Include agent_id for tracking who initiated the call
      conference_sid: conference_sid # Include the conference name in the return value for debugging
    }
  end

  def twilio_client(config)
    Twilio::REST::Client.new(config['account_sid'], config['auth_token'])
  end

  def provider_config_hash
    if provider_config.is_a?(Hash)
      provider_config
    else
      JSON.parse(provider_config.to_s)
    end
  end

  public :provider_config_hash
=======
  def provision_twilio_on_create
    service = ::Twilio::VoiceWebhookSetupService.new(channel: self)
    app_sid = service.perform
    return if app_sid.blank?

    cfg = provider_config.with_indifferent_access
    cfg[:twiml_app_sid] = app_sid
    self.provider_config = cfg
  rescue StandardError => e
    error_details = {
      error_class: e.class.to_s,
      message: e.message,
      phone_number: phone_number,
      account_id: account_id,
      backtrace: e.backtrace&.first(5)
    }
    Rails.logger.error("TWILIO_VOICE_SETUP_ON_CREATE_ERROR: #{error_details}")
    errors.add(:base, "Twilio setup failed: #{e.message}")
  end
>>>>>>> e863a522
end<|MERGE_RESOLUTION|>--- conflicted
+++ resolved
@@ -42,29 +42,26 @@
   def messaging_window_enabled?
     false
   end
-
-<<<<<<< HEAD
   def initiate_call(to:, conference_sid: nil, agent_id: nil)
     case provider
     when 'twilio'
       initiate_twilio_call(to, conference_sid, agent_id)
-    # Add more providers as needed
-    # when 'other_provider'
-    #   initiate_other_provider_call(to)
     else
       raise "Unsupported voice provider: #{provider}"
     end
-=======
+  end
+
   # Public URLs used to configure Twilio webhooks
   def voice_call_webhook_url
     base = ENV.fetch('FRONTEND_URL', '').to_s.sub(%r{/*$}, '')
-    "#{base}/twilio/voice/call/#{phone_number}"
+    digits = phone_number.to_s.delete_prefix('+')
+    "#{base}/twilio/voice/call/#{digits}"
   end
 
   def voice_status_webhook_url
     base = ENV.fetch('FRONTEND_URL', '').to_s.sub(%r{/*$}, '')
-    "#{base}/twilio/voice/status/#{phone_number}"
->>>>>>> e863a522
+    digits = phone_number.to_s.delete_prefix('+')
+    "#{base}/twilio/voice/status/#{digits}"
   end
 
   private
@@ -90,19 +87,13 @@
       errors.add(:provider_config, "#{key} is required for Twilio provider") if config[key].blank?
     end
   end
-
-<<<<<<< HEAD
   def initiate_twilio_call(to, conference_sid = nil, agent_id = nil)
     config = provider_config_hash
 
-    # Generate a public URL for Twilio to request TwiML (must set FRONTEND_URL)
     host = ENV.fetch('FRONTEND_URL')
-
-    # Use phone-scoped TwiML endpoint for this inbox
     phone_digits = phone_number.delete_prefix('+')
     callback_url = "#{host}/twilio/voice/call/#{phone_digits}"
 
-    # Parameters including status callbacks for call progress tracking
     params = {
       from: phone_number,
       to: to,
@@ -112,21 +103,18 @@
       status_callback_method: 'POST'
     }
 
-    # Log the full parameters for debugging
     Rails.logger.info("📞 OUTBOUND CALL PARAMS: to=#{to}, from=#{phone_number}, conference=#{conference_sid}")
 
-    # Create the call
     call = twilio_client(config).calls.create(**params)
 
-    # Return info needed to properly route and track the call
     {
       provider: 'twilio',
       call_sid: call.sid,
       status: call.status,
-      call_direction: 'outbound',  # CRITICAL: Tag as outbound so webhooks know to prompt agent
-      requires_agent_join: true,   # Flag that agent should join immediately
-      agent_id: agent_id,          # Include agent_id for tracking who initiated the call
-      conference_sid: conference_sid # Include the conference name in the return value for debugging
+      call_direction: 'outbound',
+      requires_agent_join: true,
+      agent_id: agent_id,
+      conference_sid: conference_sid
     }
   end
 
@@ -142,8 +130,6 @@
     end
   end
 
-  public :provider_config_hash
-=======
   def provision_twilio_on_create
     service = ::Twilio::VoiceWebhookSetupService.new(channel: self)
     app_sid = service.perform
@@ -163,5 +149,6 @@
     Rails.logger.error("TWILIO_VOICE_SETUP_ON_CREATE_ERROR: #{error_details}")
     errors.add(:base, "Twilio setup failed: #{e.message}")
   end
->>>>>>> e863a522
+
+  public :provider_config_hash
 end