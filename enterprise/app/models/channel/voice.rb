# == Schema Information
#
# Table name: channel_voice
#
#  id                    :bigint           not null, primary key
#  additional_attributes :jsonb
#  phone_number          :string           not null
#  provider              :string           default("twilio"), not null
#  provider_config       :jsonb            not null
#  created_at            :datetime         not null
#  updated_at            :datetime         not null
#  account_id            :integer          not null
#
# Indexes
#
#  index_channel_voice_on_account_id    (account_id)
#  index_channel_voice_on_phone_number  (phone_number) UNIQUE
#
class Channel::Voice < ApplicationRecord
  include Channelable
  include Rails.application.routes.url_helpers

  self.table_name = 'channel_voice'

  validates :phone_number, presence: true, uniqueness: true
  validates :provider, presence: true
  validates :provider_config, presence: true

  # Validate phone number format (E.164 format)
  validates :phone_number, format: { with: /\A\+[1-9]\d{1,14}\z/ }

  # Provider-specific configs stored in JSON
  validate :validate_provider_config
  before_validation :provision_twilio_on_create, on: :create, if: :twilio?

  EDITABLE_ATTRS = [:phone_number, :provider, { provider_config: {} }].freeze

  def name
    "Voice (#{phone_number})"
  end

  def messaging_window_enabled?
    false
  end
  def initiate_call(to:, conference_sid: nil, agent_id: nil)
    case provider
    when 'twilio'
      initiate_twilio_call(to, conference_sid, agent_id)
    else
      raise "Unsupported voice provider: #{provider}"
    end
  end

  # Public URLs used to configure Twilio webhooks
  def voice_call_webhook_url
<<<<<<< HEAD
    base = ENV.fetch('FRONTEND_URL', '').to_s.sub(%r{/*$}, '')
    digits = phone_number.to_s.delete_prefix('+')
    "#{base}/twilio/voice/call/#{digits}"
  end

  def voice_status_webhook_url
    base = ENV.fetch('FRONTEND_URL', '').to_s.sub(%r{/*$}, '')
    digits = phone_number.to_s.delete_prefix('+')
    "#{base}/twilio/voice/status/#{digits}"
=======
    digits = phone_number.delete_prefix('+')
    "#{ENV.fetch('FRONTEND_URL', nil)}/twilio/voice/call/#{digits}"
  end

  def voice_status_webhook_url
    digits = phone_number.delete_prefix('+')
    "#{ENV.fetch('FRONTEND_URL', nil)}/twilio/voice/status/#{digits}"
>>>>>>> 6bdd4f06
  end

  private

  def twilio?
    provider == 'twilio'
  end

  def validate_provider_config
    return if provider_config.blank?

    case provider
    when 'twilio'
      validate_twilio_config
    end
  end

  def validate_twilio_config
    config = provider_config.with_indifferent_access
    # Require credentials and provisioned TwiML App SID
    required_keys = %w[account_sid auth_token api_key_sid api_key_secret twiml_app_sid]
    required_keys.each do |key|
      errors.add(:provider_config, "#{key} is required for Twilio provider") if config[key].blank?
    end
  end
  def initiate_twilio_call(to, conference_sid = nil, agent_id = nil)
    config = provider_config_hash

    host = ENV.fetch('FRONTEND_URL')
    phone_digits = phone_number.delete_prefix('+')
    callback_url = "#{host}/twilio/voice/call/#{phone_digits}"

    params = {
      from: phone_number,
      to: to,
      url: callback_url,
      status_callback: "#{host}/twilio/voice/status/#{phone_digits}",
      status_callback_event: %w[initiated ringing answered completed failed busy no-answer canceled],
      status_callback_method: 'POST'
    }

    Rails.logger.info(
      "VOICE_OUTBOUND_CALL_PARAMS to=#{to} from=#{phone_number} conference=#{conference_sid}"
    )

    call = twilio_client(config).calls.create(**params)

    {
      provider: 'twilio',
      call_sid: call.sid,
      status: call.status,
      call_direction: 'outbound',
      requires_agent_join: true,
      agent_id: agent_id,
      conference_sid: conference_sid
    }
  end

  def twilio_client(config)
    Twilio::REST::Client.new(config['account_sid'], config['auth_token'])
  end

  def provider_config_hash
    if provider_config.is_a?(Hash)
      provider_config
    else
      JSON.parse(provider_config.to_s)
    end
  end

  def provision_twilio_on_create
    service = ::Twilio::VoiceWebhookSetupService.new(channel: self)
    app_sid = service.perform
    return if app_sid.blank?

    cfg = provider_config.with_indifferent_access
    cfg[:twiml_app_sid] = app_sid
    self.provider_config = cfg
  rescue StandardError => e
    error_details = {
      error_class: e.class.to_s,
      message: e.message,
      phone_number: phone_number,
      account_id: account_id,
      backtrace: e.backtrace&.first(5)
    }
    Rails.logger.error("TWILIO_VOICE_SETUP_ON_CREATE_ERROR: #{error_details}")
    errors.add(:base, "Twilio setup failed: #{e.message}")
  end

  public :provider_config_hash
end<|MERGE_RESOLUTION|>--- conflicted
+++ resolved
@@ -53,17 +53,6 @@
 
   # Public URLs used to configure Twilio webhooks
   def voice_call_webhook_url
-<<<<<<< HEAD
-    base = ENV.fetch('FRONTEND_URL', '').to_s.sub(%r{/*$}, '')
-    digits = phone_number.to_s.delete_prefix('+')
-    "#{base}/twilio/voice/call/#{digits}"
-  end
-
-  def voice_status_webhook_url
-    base = ENV.fetch('FRONTEND_URL', '').to_s.sub(%r{/*$}, '')
-    digits = phone_number.to_s.delete_prefix('+')
-    "#{base}/twilio/voice/status/#{digits}"
-=======
     digits = phone_number.delete_prefix('+')
     "#{ENV.fetch('FRONTEND_URL', nil)}/twilio/voice/call/#{digits}"
   end
@@ -71,7 +60,6 @@
   def voice_status_webhook_url
     digits = phone_number.delete_prefix('+')
     "#{ENV.fetch('FRONTEND_URL', nil)}/twilio/voice/status/#{digits}"
->>>>>>> 6bdd4f06
   end
 
   private
