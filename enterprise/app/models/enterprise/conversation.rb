--- conflicted
+++ resolved
@@ -1,20 +1,8 @@
 module Enterprise::Conversation
-  private
-
-  # Extend the base list so SLA changes trigger updates in EE
   def list_of_keys
     super + %w[sla_policy_id]
   end
 
-<<<<<<< HEAD
-  # In EE, also consider call-related attributes in additional_attributes
-  def allowed_keys?
-    (
-      previous_changes.keys.intersect?(list_of_keys) ||
-      (previous_changes['additional_attributes'].present? &&
-        previous_changes['additional_attributes'][1].keys.intersect?(%w[conversation_language call_status call_duration]))
-    )
-=======
   # Include select additional_attributes keys (call related) for update events
   def allowed_keys?
     return true if super
@@ -24,6 +12,5 @@
 
     changed_attr_keys = attrs_change[1].keys
     changed_attr_keys.intersect?(%w[call_status])
->>>>>>> 6bdd4f06
   end
 end