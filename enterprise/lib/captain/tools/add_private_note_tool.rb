class Captain::Tools::AddPrivateNoteTool < Captain::Tools::BasePublicTool
  description 'Add a private note to a conversation'
  param :note, type: 'string', desc: 'The private note content'

  def perform(tool_context, note:)
    conversation = find_conversation(tool_context.state)
    return 'Conversation not found' unless conversation

<<<<<<< HEAD
=======
    return 'Note content is required' if note.blank?

>>>>>>> 2e1529c7
    log_tool_usage('add_private_note', { conversation_id: conversation.id, note_length: note.length })
    create_private_note(conversation, note)

    'Private note added successfully'
  end

  private

  def create_private_note(conversation, note)
    conversation.messages.create!(
      account: @assistant.account,
      inbox: conversation.inbox,
      sender: @assistant,
      message_type: :outgoing,
      content: note,
      private: true
    )
  end

  def permissions
    %w[conversation_manage conversation_unassigned_manage conversation_participating_manage]
  end
end<|MERGE_RESOLUTION|>--- conflicted
+++ resolved
@@ -6,11 +6,8 @@
     conversation = find_conversation(tool_context.state)
     return 'Conversation not found' unless conversation
 
-<<<<<<< HEAD
-=======
     return 'Note content is required' if note.blank?
 
->>>>>>> 2e1529c7
     log_tool_usage('add_private_note', { conversation_id: conversation.id, note_length: note.length })
     create_private_note(conversation, note)
 
