--- conflicted
+++ resolved
@@ -32,26 +32,6 @@
   end
 
   def allowed_configs
-<<<<<<< HEAD
-    @allowed_configs = case @config
-                       when 'facebook'
-                         %w[FB_APP_ID FB_VERIFY_TOKEN FB_APP_SECRET IG_VERIFY_TOKEN FACEBOOK_API_VERSION ENABLE_MESSENGER_CHANNEL_HUMAN_AGENT]
-                       when 'shopify'
-                         %w[SHOPIFY_CLIENT_ID SHOPIFY_CLIENT_SECRET]
-                       when 'microsoft'
-                         %w[AZURE_APP_ID AZURE_APP_SECRET]
-                       when 'email'
-                         ['MAILER_INBOUND_EMAIL_DOMAIN']
-                       when 'linear'
-                         %w[LINEAR_CLIENT_ID LINEAR_CLIENT_SECRET]
-                       when 'instagram'
-                         %w[INSTAGRAM_APP_ID INSTAGRAM_APP_SECRET INSTAGRAM_VERIFY_TOKEN INSTAGRAM_API_VERSION ENABLE_INSTAGRAM_CHANNEL_HUMAN_AGENT]
-                       when 'github'
-                         %w[GITHUB_CLIENT_ID GITHUB_CLIENT_SECRET]
-                       else
-                         %w[ENABLE_ACCOUNT_SIGNUP FIREBASE_PROJECT_ID FIREBASE_CREDENTIALS]
-                       end
-=======
     mapping = {
       'facebook' => %w[FB_APP_ID FB_VERIFY_TOKEN FB_APP_SECRET IG_VERIFY_TOKEN FACEBOOK_API_VERSION ENABLE_MESSENGER_CHANNEL_HUMAN_AGENT],
       'shopify' => %w[SHOPIFY_CLIENT_ID SHOPIFY_CLIENT_SECRET],
@@ -59,11 +39,11 @@
       'email' => ['MAILER_INBOUND_EMAIL_DOMAIN'],
       'linear' => %w[LINEAR_CLIENT_ID LINEAR_CLIENT_SECRET],
       'slack' => %w[SLACK_CLIENT_ID SLACK_CLIENT_SECRET],
-      'instagram' => %w[INSTAGRAM_APP_ID INSTAGRAM_APP_SECRET INSTAGRAM_VERIFY_TOKEN INSTAGRAM_API_VERSION ENABLE_INSTAGRAM_CHANNEL_HUMAN_AGENT]
+      'instagram' => %w[INSTAGRAM_APP_ID INSTAGRAM_APP_SECRET INSTAGRAM_VERIFY_TOKEN INSTAGRAM_API_VERSION ENABLE_INSTAGRAM_CHANNEL_HUMAN_AGENT],
+      'github' => %w[GITHUB_CLIENT_ID GITHUB_CLIENT_SECRET]
     }
 
     @allowed_configs = mapping.fetch(@config, %w[ENABLE_ACCOUNT_SIGNUP FIREBASE_PROJECT_ID FIREBASE_CREDENTIALS])
->>>>>>> 288df3a3
   end
 end
 
