class Api::V1::Accounts::InboxesController < Api::V1::Accounts::BaseController
  include Api::V1::InboxesHelper
  before_action :fetch_inbox, except: [:index, :create]
  before_action :fetch_agent_bot, only: [:set_agent_bot]
  before_action :validate_limit, only: [:create]
  # we are already handling the authorization in fetch inbox
  before_action :check_authorization, except: [:show]

  def index
    @inboxes = policy_scope(Current.account.inboxes.order_by_name.includes(:channel, { avatar_attachment: [:blob] }))
  end

  def show; end

  # Deprecated: This API will be removed in 2.7.0
  def assignable_agents
    @assignable_agents = @inbox.assignable_agents
  end

  def campaigns
    @campaigns = @inbox.campaigns
  end

  def avatar
    @inbox.avatar.attachment.destroy! if @inbox.avatar.attached?
    head :ok
  end

  def create
    ActiveRecord::Base.transaction do
      channel = create_channel
      @inbox = Current.account.inboxes.build(
        {
          name: inbox_name(channel),
          channel: channel
        }.merge(
          permitted_params.except(:channel)
        )
      )
      @inbox.save!
    end
  end

  def update
    inbox_params = permitted_params.except(:channel, :csat_config)
    inbox_params[:csat_config] = format_csat_config(permitted_params[:csat_config]) if permitted_params[:csat_config].present?
    @inbox.update!(inbox_params)
    update_inbox_working_hours
    update_channel if channel_update_required?
  end

  def agent_bot
    @agent_bot = @inbox.agent_bot
  end

  def set_agent_bot
    if @agent_bot
      agent_bot_inbox = @inbox.agent_bot_inbox || AgentBotInbox.new(inbox: @inbox)
      agent_bot_inbox.agent_bot = @agent_bot
      agent_bot_inbox.save!
    elsif @inbox.agent_bot_inbox.present?
      @inbox.agent_bot_inbox.destroy!
    end
    head :ok
  end

  def destroy
    ::DeleteObjectJob.perform_later(@inbox, Current.user, request.ip) if @inbox.present?
    render status: :ok, json: { message: I18n.t('messages.inbox_deletetion_response') }
  end

  private

  def fetch_inbox
    @inbox = Current.account.inboxes.find(params[:id])
    authorize @inbox, :show?
  end

  def fetch_agent_bot
    @agent_bot = AgentBot.find(params[:agent_bot]) if params[:agent_bot]
  end

  def create_channel
<<<<<<< HEAD
    return unless %w[web_widget api email line telegram whatsapp sms voice].include?(permitted_params[:channel][:type])
=======
    return unless allowed_channel_types.include?(permitted_params[:channel][:type])
>>>>>>> b7f2c151

    account_channels_method.create!(permitted_params(channel_type_from_params::EDITABLE_ATTRS)[:channel].except(:type))
  end

  def allowed_channel_types
    %w[web_widget api email line telegram whatsapp sms]
  end

  def update_inbox_working_hours
    @inbox.update_working_hours(params.permit(working_hours: Inbox::OFFISABLE_ATTRS)[:working_hours]) if params[:working_hours]
  end

  def update_channel
    channel_attributes = get_channel_attributes(@inbox.channel_type)
    return if permitted_params(channel_attributes)[:channel].blank?

    validate_and_update_email_channel(channel_attributes) if @inbox.inbox_type == 'Email'

    reauthorize_and_update_channel(channel_attributes)
    update_channel_feature_flags
  end

  def channel_update_required?
    permitted_params(get_channel_attributes(@inbox.channel_type))[:channel].present?
  end

  def validate_and_update_email_channel(channel_attributes)
    validate_email_channel(channel_attributes)
  rescue StandardError => e
    render json: { message: e }, status: :unprocessable_entity and return
  end

  def reauthorize_and_update_channel(channel_attributes)
    @inbox.channel.reauthorized! if @inbox.channel.respond_to?(:reauthorized!)
    @inbox.channel.update!(permitted_params(channel_attributes)[:channel])
  end

  def update_channel_feature_flags
    return unless @inbox.web_widget?
    return unless permitted_params(Channel::WebWidget::EDITABLE_ATTRS)[:channel].key? :selected_feature_flags

    @inbox.channel.selected_feature_flags = permitted_params(Channel::WebWidget::EDITABLE_ATTRS)[:channel][:selected_feature_flags]
    @inbox.channel.save!
  end

  def format_csat_config(config)
    {
      display_type: config['display_type'] || 'emoji',
      message: config['message'] || '',
      survey_rules: {
        operator: config.dig('survey_rules', 'operator') || 'contains',
        values: config.dig('survey_rules', 'values') || []
      }
    }
  end

  def inbox_attributes
    [:name, :avatar, :greeting_enabled, :greeting_message, :enable_email_collect, :csat_survey_enabled,
     :enable_auto_assignment, :working_hours_enabled, :out_of_office_message, :timezone, :allow_messages_after_resolved,
     :lock_to_single_conversation, :portal_id, :sender_name_type, :business_name,
     { csat_config: [:display_type, :message, { survey_rules: [:operator, { values: [] }] }] }]
  end

  def permitted_params(channel_attributes = [])
    # We will remove this line after fixing https://linear.app/chatwoot/issue/CW-1567/null-value-passed-as-null-string-to-backend
    params.each { |k, v| params[k] = params[k] == 'null' ? nil : v }

    params.permit(
      *inbox_attributes,
      channel: [:type, *channel_attributes]
    )
  end

  def channel_type_from_params
    {
      'web_widget' => Channel::WebWidget,
      'api' => Channel::Api,
      'email' => Channel::Email,
      'line' => Channel::Line,
      'telegram' => Channel::Telegram,
      'whatsapp' => Channel::Whatsapp,
      'sms' => Channel::Sms,
      'voice' => Channel::Voice
    }[permitted_params[:channel][:type]]
  end

  def get_channel_attributes(channel_type)
    if channel_type.constantize.const_defined?(:EDITABLE_ATTRS)
      channel_type.constantize::EDITABLE_ATTRS.presence
    else
      []
    end
  end
end

Api::V1::Accounts::InboxesController.prepend_mod_with('Api::V1::Accounts::InboxesController')<|MERGE_RESOLUTION|>--- conflicted
+++ resolved
@@ -81,11 +81,7 @@
   end
 
   def create_channel
-<<<<<<< HEAD
-    return unless %w[web_widget api email line telegram whatsapp sms voice].include?(permitted_params[:channel][:type])
-=======
     return unless allowed_channel_types.include?(permitted_params[:channel][:type])
->>>>>>> b7f2c151
 
     account_channels_method.create!(permitted_params(channel_type_from_params::EDITABLE_ATTRS)[:channel].except(:type))
   end
