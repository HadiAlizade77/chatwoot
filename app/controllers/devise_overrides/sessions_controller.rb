--- conflicted
+++ resolved
@@ -9,24 +9,11 @@
   end
 
   def create
-<<<<<<< HEAD
-    if params[:mfa_token].present?
-      handle_mfa_verification
-    elsif params[:sso_auth_token].present? && @resource.present?
-      authenticate_resource_with_sso_token
-      yield @resource if block_given?
-      render_create_success
-    else
-      super do |resource|
-        return handle_mfa_required(resource) if resource&.mfa_enabled?
-      end
-=======
     return handle_mfa_verification if mfa_verification_request?
     return handle_sso_authentication if sso_authentication_request?
 
     super do |resource|
       return handle_mfa_required(resource) if resource&.mfa_enabled?
->>>>>>> bbdfbce1
     end
   end
 
@@ -73,36 +60,13 @@
   end
 
   def handle_mfa_required(resource)
-<<<<<<< HEAD
-    mfa_token = generate_mfa_token(resource)
-
-    render json: {
-      mfa_required: true,
-      mfa_token: mfa_token
-=======
     render json: {
       mfa_required: true,
       mfa_token: Mfa::TokenService.new(user: resource).generate_token
->>>>>>> bbdfbce1
     }, status: :partial_content
   end
 
   def handle_mfa_verification
-<<<<<<< HEAD
-    user = verify_mfa_token(params[:mfa_token])
-    return render_invalid_mfa_token unless user
-
-    otp_code = params[:otp_code]
-    backup_code = params[:backup_code]
-
-    if otp_code.present?
-      return render_invalid_otp unless user.validate_and_consume_otp!(otp_code)
-    elsif backup_code.present?
-      return render_invalid_backup_code unless user.invalidate_backup_code!(backup_code)
-    else
-      return render json: { error: I18n.t('errors.mfa.invalid_code') }, status: :bad_request
-    end
-=======
     user = Mfa::TokenService.new(token: params[:mfa_token]).verify_token
     return render_mfa_error('errors.mfa.invalid_token', :unauthorized) unless user
 
@@ -113,26 +77,10 @@
     ).authenticate
 
     return render_mfa_error('errors.mfa.invalid_code') unless authenticated
->>>>>>> bbdfbce1
 
     sign_in_mfa_user(user)
   end
 
-<<<<<<< HEAD
-  def generate_mfa_token(user)
-    payload = { user_id: user.id, exp: 5.minutes.from_now.to_i }
-    JWT.encode(payload, Rails.application.secret_key_base)
-  end
-
-  def verify_mfa_token(token)
-    payload = JWT.decode(token, Rails.application.secret_key_base)[0]
-    User.find(payload['user_id'])
-  rescue JWT::ExpiredSignature, JWT::DecodeError
-    nil
-  end
-
-=======
->>>>>>> bbdfbce1
   def sign_in_mfa_user(user)
     @resource = user
     @token = @resource.create_token
@@ -142,21 +90,8 @@
     render_create_success
   end
 
-<<<<<<< HEAD
-  def render_invalid_mfa_token
-    render json: { error: I18n.t('errors.mfa.invalid_token', default: 'Invalid or expired MFA token') }, status: :unauthorized
-  end
-
-  def render_invalid_otp
-    render json: { error: I18n.t('errors.mfa.invalid_code') }, status: :bad_request
-  end
-
-  def render_invalid_backup_code
-    render json: { error: I18n.t('errors.mfa.invalid_backup_code') }, status: :bad_request
-=======
   def render_mfa_error(message_key, status = :bad_request)
     render json: { error: I18n.t(message_key) }, status: status
->>>>>>> bbdfbce1
   end
 end
 
