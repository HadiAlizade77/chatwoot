--- conflicted
+++ resolved
@@ -168,10 +168,6 @@
   # 2FA/MFA Methods
   def enable_two_factor!
     self.otp_secret = User.generate_otp_secret
-<<<<<<< HEAD
-    self.otp_required_for_login = false # Will be true after verification
-=======
->>>>>>> bbdfbce1
     save!
   end
 
@@ -190,75 +186,29 @@
     otp_provisioning_uri(label, issuer: issuer)
   end
 
-<<<<<<< HEAD
-  def two_factor_qr_code_svg
-    return nil unless two_factor_provisioning_uri
-
-    qrcode = RQRCode::QRCode.new(two_factor_provisioning_uri)
-    qrcode.as_svg(
-      offset: 0,
-      color: '000',
-      shape_rendering: 'crispEdges',
-      module_size: 4,
-      standalone: true
-    )
-  end
-
-  def generate_otp_backup_codes!
-=======
   def generate_backup_codes!
->>>>>>> bbdfbce1
     codes = Array.new(10) { format('%06d', SecureRandom.random_number(1_000_000)) }
     self.otp_backup_codes = codes
     save!
     codes
   end
 
-<<<<<<< HEAD
-  def generate_backup_codes!
-    generate_otp_backup_codes!
-  end
-
-  def invalidate_otp_backup_code!(code)
-    return false if otp_backup_codes.blank?
+  def validate_backup_code!(code)
+    return false if otp_backup_codes.blank? || code.blank?
 
     codes = otp_backup_codes || []
     index = codes.index(code)
-    return false unless index
-
-    codes[index] = 'XXXXXX' # Mark as used
-=======
-  def validate_backup_code!(code)
-    return false if otp_backup_codes.blank? || code.blank?
-
-    codes = otp_backup_codes || []
-    index = codes.index(code)
 
     # Code not found or already used
     return false if index.nil? || code == 'XXXXXX'
 
     # Mark as used and save
     codes[index] = 'XXXXXX'
->>>>>>> bbdfbce1
     self.otp_backup_codes = codes
     save!
     true
   end
 
-<<<<<<< HEAD
-  def validate_otp_backup_code(code)
-    return false if otp_backup_codes.blank?
-
-    codes = otp_backup_codes || []
-    codes.include?(code) && code != 'XXXXXX'
-  end
-
-  def validate_backup_code!(code)
-    validate_otp_backup_code(code) && invalidate_otp_backup_code!(code)
-  end
-
-=======
->>>>>>> bbdfbce1
   def backup_codes_generated?
     otp_backup_codes.present?
   end
