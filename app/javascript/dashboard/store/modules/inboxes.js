import * as MutationHelpers from 'shared/helpers/vuex/mutationHelpers';
import * as types from '../mutation-types';
import { INBOX_TYPES } from 'dashboard/helper/inbox';
import InboxesAPI from '../../api/inboxes';
import WebChannel from '../../api/channel/webChannel';
import FBChannel from '../../api/channel/fbChannel';
import TwilioChannel from '../../api/channel/twilioChannel';
import WhatsappChannel from '../../api/channel/whatsappChannel';
import { throwErrorMessage } from '../utils/api';
import AnalyticsHelper from '../../helper/AnalyticsHelper';
import camelcaseKeys from 'camelcase-keys';
import { ACCOUNT_EVENTS } from '../../helper/AnalyticsHelper/events';
import { channelActions, buildInboxData } from './inboxes/channelActions';

export const state = {
  records: [],
  uiFlags: {
    isFetching: false,
    isFetchingItem: false,
    isCreating: false,
    isUpdating: false,
    isDeleting: false,
    isUpdatingIMAP: false,
    isUpdatingSMTP: false,
  },
};

export const getters = {
  getInboxes($state) {
    return $state.records;
  },
  getWhatsAppTemplates: $state => inboxId => {
    const [inbox] = $state.records.filter(
      record => record.id === Number(inboxId)
    );

    const {
      message_templates: whatsAppMessageTemplates,
      additional_attributes: additionalAttributes,
    } = inbox || {};

    const { message_templates: apiInboxMessageTemplates } =
      additionalAttributes || {};
    const messagesTemplates =
      whatsAppMessageTemplates || apiInboxMessageTemplates;

    // filtering out the whatsapp templates with media
    if (messagesTemplates instanceof Array) {
      return messagesTemplates.filter(template => {
        return !template.components.some(
          i => i.format === 'IMAGE' || i.format === 'VIDEO'
        );
      });
    }
    return [];
  },
  getNewConversationInboxes($state) {
    return $state.records.filter(inbox => {
      const { channel_type: channelType, phone_number: phoneNumber = '' } =
        inbox;

      const isEmailChannel = channelType === INBOX_TYPES.EMAIL;
      const isSmsChannel =
        channelType === INBOX_TYPES.TWILIO &&
        phoneNumber.startsWith('whatsapp');
      return isEmailChannel || isSmsChannel;
    });
  },
  getInbox: $state => inboxId => {
    const [inbox] = $state.records.filter(
      record => record.id === Number(inboxId)
    );
    return inbox || {};
  },
  getInboxById: $state => inboxId => {
    const [inbox] = $state.records.filter(
      record => record.id === Number(inboxId)
    );
    return camelcaseKeys(inbox || {}, { deep: true });
  },
  getUIFlags($state) {
    return $state.uiFlags;
  },
  getWebsiteInboxes($state) {
    return $state.records.filter(item => item.channel_type === INBOX_TYPES.WEB);
  },
  getTwilioInboxes($state) {
    return $state.records.filter(
      item => item.channel_type === INBOX_TYPES.TWILIO
    );
  },
  getSMSInboxes($state) {
    return $state.records.filter(
      item =>
        item.channel_type === INBOX_TYPES.SMS ||
        (item.channel_type === INBOX_TYPES.TWILIO && item.medium === 'sms')
    );
  },
<<<<<<< HEAD
  getVoiceInboxes($state) {
    return $state.records.filter(
      item => item.channel_type === INBOX_TYPES.VOICE
=======
  getWhatsAppInboxes($state) {
    return $state.records.filter(
      item => item.channel_type === INBOX_TYPES.WHATSAPP
>>>>>>> 99ec18c9
    );
  },
  dialogFlowEnabledInboxes($state) {
    return $state.records.filter(
      item => item.channel_type !== INBOX_TYPES.EMAIL
    );
  },
  getFacebookInboxByInstagramId: $state => instagramId => {
    return $state.records.find(
      item =>
        item.instagram_id === instagramId &&
        item.channel_type === INBOX_TYPES.FB
    );
  },
  getInstagramInboxByInstagramId: $state => instagramId => {
    return $state.records.find(
      item =>
        item.instagram_id === instagramId &&
        item.channel_type === INBOX_TYPES.INSTAGRAM
    );
  },
};

const sendAnalyticsEvent = channelType => {
  AnalyticsHelper.track(ACCOUNT_EVENTS.ADDED_AN_INBOX, {
    channelType,
  });
};

export const actions = {
  revalidate: async ({ commit }, { newKey }) => {
    try {
      const isExistingKeyValid = await InboxesAPI.validateCacheKey(newKey);
      if (!isExistingKeyValid) {
        const response = await InboxesAPI.refetchAndCommit(newKey);
        commit(types.default.SET_INBOXES, response.data.payload);
      }
    } catch (error) {
      // Ignore error
    }
  },
  get: async ({ commit }) => {
    commit(types.default.SET_INBOXES_UI_FLAG, { isFetching: true });
    try {
      const response = await InboxesAPI.get(true);
      commit(types.default.SET_INBOXES_UI_FLAG, { isFetching: false });
      commit(types.default.SET_INBOXES, response.data.payload);
    } catch (error) {
      commit(types.default.SET_INBOXES_UI_FLAG, { isFetching: false });
    }
  },
  createChannel: async ({ commit }, params) => {
    try {
      commit(types.default.SET_INBOXES_UI_FLAG, { isCreating: true });
      const response = await WebChannel.create(params);
      commit(types.default.ADD_INBOXES, response.data);
      commit(types.default.SET_INBOXES_UI_FLAG, { isCreating: false });
      const { channel = {} } = params;
      sendAnalyticsEvent(channel.type);
      return response.data;
    } catch (error) {
      const errorMessage = error?.response?.data?.message;
      commit(types.default.SET_INBOXES_UI_FLAG, { isCreating: false });
      throw new Error(errorMessage);
    }
  },
  createWebsiteChannel: async ({ commit }, params) => {
    try {
      commit(types.default.SET_INBOXES_UI_FLAG, { isCreating: true });
      const response = await WebChannel.create(buildInboxData(params));
      commit(types.default.ADD_INBOXES, response.data);
      commit(types.default.SET_INBOXES_UI_FLAG, { isCreating: false });
      sendAnalyticsEvent('website');
      return response.data;
    } catch (error) {
      commit(types.default.SET_INBOXES_UI_FLAG, { isCreating: false });
      return throwErrorMessage(error);
    }
  },
  createTwilioChannel: async ({ commit }, params) => {
    try {
      commit(types.default.SET_INBOXES_UI_FLAG, { isCreating: true });
      const response = await TwilioChannel.create(params);
      commit(types.default.ADD_INBOXES, response.data);
      commit(types.default.SET_INBOXES_UI_FLAG, { isCreating: false });
      sendAnalyticsEvent('twilio');
      return response.data;
    } catch (error) {
      commit(types.default.SET_INBOXES_UI_FLAG, { isCreating: false });
      throw error;
    }
  },
  createVoiceChannel: async ({ commit }, params) => {
    try {
      commit(types.default.SET_INBOXES_UI_FLAG, { isCreating: true });

      // Create a formatted payload for the voice channel
      const inboxParams = {
        name: params.voice.name || `Voice (${params.voice.phone_number})`,
        channel: {
          type: 'voice',
          phone_number: params.voice.phone_number,
          provider: params.voice.provider,
          provider_config: params.voice.provider_config,
        },
      };

      // Use InboxesAPI to create the channel which handles authentication properly
      const response = await InboxesAPI.create(inboxParams);

      commit(types.default.ADD_INBOXES, response.data);
      commit(types.default.SET_INBOXES_UI_FLAG, { isCreating: false });
      sendAnalyticsEvent('voice');
      return response.data;
    } catch (error) {
      commit(types.default.SET_INBOXES_UI_FLAG, { isCreating: false });
      throw error;
    }
  },
  createFBChannel: async ({ commit }, params) => {
    try {
      commit(types.default.SET_INBOXES_UI_FLAG, { isCreating: true });
      const response = await FBChannel.create(params);
      commit(types.default.ADD_INBOXES, response.data);
      commit(types.default.SET_INBOXES_UI_FLAG, { isCreating: false });
      sendAnalyticsEvent('facebook');
      return response.data;
    } catch (error) {
      commit(types.default.SET_INBOXES_UI_FLAG, { isCreating: false });
      throw new Error(error);
    }
  },
  createWhatsAppEmbeddedSignup: async ({ commit }, params) => {
    try {
      commit(types.default.SET_INBOXES_UI_FLAG, { isCreating: true });
      const response = await WhatsappChannel.createEmbeddedSignup(params);
      commit(types.default.ADD_INBOXES, response.data);
      commit(types.default.SET_INBOXES_UI_FLAG, { isCreating: false });
      sendAnalyticsEvent('whatsapp');
      return response.data;
    } catch (error) {
      commit(types.default.SET_INBOXES_UI_FLAG, { isCreating: false });
      throw error;
    }
  },
  ...channelActions,
  // TODO: Extract other create channel methods to separate files to reduce file size
  // - createChannel
  // - createWebsiteChannel
  // - createTwilioChannel
  // - createFBChannel
  updateInbox: async ({ commit }, { id, formData = true, ...inboxParams }) => {
    commit(types.default.SET_INBOXES_UI_FLAG, { isUpdating: true });
    try {
      const response = await InboxesAPI.update(
        id,
        formData ? buildInboxData(inboxParams) : inboxParams
      );
      commit(types.default.EDIT_INBOXES, response.data);
      commit(types.default.SET_INBOXES_UI_FLAG, { isUpdating: false });
    } catch (error) {
      commit(types.default.SET_INBOXES_UI_FLAG, { isUpdating: false });
      throwErrorMessage(error);
    }
  },
  updateInboxIMAP: async ({ commit }, { id, ...inboxParams }) => {
    commit(types.default.SET_INBOXES_UI_FLAG, { isUpdatingIMAP: true });
    try {
      const response = await InboxesAPI.update(id, inboxParams);
      commit(types.default.EDIT_INBOXES, response.data);
      commit(types.default.SET_INBOXES_UI_FLAG, { isUpdatingIMAP: false });
    } catch (error) {
      commit(types.default.SET_INBOXES_UI_FLAG, { isUpdatingIMAP: false });
      throwErrorMessage(error);
    }
  },
  updateInboxSMTP: async ({ commit }, { id, ...inboxParams }) => {
    commit(types.default.SET_INBOXES_UI_FLAG, { isUpdatingSMTP: true });
    try {
      const response = await InboxesAPI.update(id, inboxParams);
      commit(types.default.EDIT_INBOXES, response.data);
      commit(types.default.SET_INBOXES_UI_FLAG, { isUpdatingSMTP: false });
    } catch (error) {
      commit(types.default.SET_INBOXES_UI_FLAG, { isUpdatingSMTP: false });
      throwErrorMessage(error);
    }
  },
  delete: async ({ commit }, inboxId) => {
    commit(types.default.SET_INBOXES_UI_FLAG, { isDeleting: true });
    try {
      await InboxesAPI.delete(inboxId);
      commit(types.default.DELETE_INBOXES, inboxId);
      commit(types.default.SET_INBOXES_UI_FLAG, { isDeleting: false });
    } catch (error) {
      commit(types.default.SET_INBOXES_UI_FLAG, { isDeleting: false });
      throw new Error(error);
    }
  },
  reauthorizeFacebookPage: async ({ commit }, params) => {
    try {
      const response = await FBChannel.reauthorizeFacebookPage(params);
      commit(types.default.EDIT_INBOXES, response.data);
    } catch (error) {
      throw new Error(error.message);
    }
  },
  deleteInboxAvatar: async (_, inboxId) => {
    try {
      await InboxesAPI.deleteInboxAvatar(inboxId);
    } catch (error) {
      throw new Error(error);
    }
  },
};

export const mutations = {
  [types.default.SET_INBOXES_UI_FLAG]($state, uiFlag) {
    $state.uiFlags = { ...$state.uiFlags, ...uiFlag };
  },
  [types.default.SET_INBOXES]: MutationHelpers.set,
  [types.default.SET_INBOXES_ITEM]: MutationHelpers.setSingleRecord,
  [types.default.ADD_INBOXES]: MutationHelpers.create,
  [types.default.EDIT_INBOXES]: MutationHelpers.update,
  [types.default.DELETE_INBOXES]: MutationHelpers.destroy,
};

export default {
  namespaced: true,
  state,
  getters,
  actions,
  mutations,
};<|MERGE_RESOLUTION|>--- conflicted
+++ resolved
@@ -96,15 +96,14 @@
         (item.channel_type === INBOX_TYPES.TWILIO && item.medium === 'sms')
     );
   },
-<<<<<<< HEAD
   getVoiceInboxes($state) {
     return $state.records.filter(
       item => item.channel_type === INBOX_TYPES.VOICE
-=======
+    );
+  },
   getWhatsAppInboxes($state) {
     return $state.records.filter(
       item => item.channel_type === INBOX_TYPES.WHATSAPP
->>>>>>> 99ec18c9
     );
   },
   dialogFlowEnabledInboxes($state) {
