<!-- eslint-disable vue/no-mutating-props -->
<template>
  <modal :show.sync="show" :on-close="onClose">
    <woot-modal-header
      :header-title="$t('CUSTOM_ATTRIBUTES.ADD.TITLE')"
      :header-content="$t('CUSTOM_ATTRIBUTES.ADD.DESC')"
    />
    <form class="w-full" @submit.prevent="addCustomAttribute">
      <woot-input
        v-model.trim="attributeName"
        :class="{ error: v$.attributeName.$error }"
        class="w-full"
        :error="attributeNameError"
        :label="$t('CUSTOM_ATTRIBUTES.FORM.NAME.LABEL')"
        :placeholder="$t('CUSTOM_ATTRIBUTES.FORM.NAME.PLACEHOLDER')"
        @input="v$.attributeName.$touch"
      />
      <woot-input
        v-model.trim="attributeValue"
        class="w-full"
        :label="$t('CUSTOM_ATTRIBUTES.FORM.VALUE.LABEL')"
        :placeholder="$t('CUSTOM_ATTRIBUTES.FORM.VALUE.PLACEHOLDER')"
      />
      <div class="flex items-center justify-end gap-2 px-0 py-2">
        <woot-button
          :is-disabled="v$.attributeName.$invalid || isCreating"
          :is-loading="isCreating"
        >
          {{ $t('CUSTOM_ATTRIBUTES.FORM.CREATE') }}
        </woot-button>
        <woot-button variant="clear" @click.prevent="onClose">
          {{ $t('CUSTOM_ATTRIBUTES.FORM.CANCEL') }}
        </woot-button>
      </div>
    </form>
  </modal>
</template>

<script>
import Modal from 'dashboard/components/Modal.vue';
<<<<<<< HEAD
import alertMixin from 'shared/mixins/alertMixin';
import { useVuelidate } from '@vuelidate/core';
=======
>>>>>>> 79aa5a5d
import { required, minLength } from 'vuelidate/lib/validators';

export default {
  components: {
    Modal,
  },
  props: {
    show: {
      type: Boolean,
      default: true,
    },
    isCreating: {
      type: Boolean,
      default: false,
    },
  },
  setup() {
    return { v$: useVuelidate() };
  },
  data() {
    return {
      attributeValue: '',
      attributeName: '',
    };
  },
  validations: {
    attributeName: {
      required,
      minLength: minLength(2),
    },
  },
  computed: {
    attributeNameError() {
      if (this.v$.attributeName.$error) {
        return this.$t('CUSTOM_ATTRIBUTES.FORM.NAME.ERROR');
      }
      return '';
    },
  },
  methods: {
    addCustomAttribute() {
      this.$emit('create', {
        attributeValue: this.attributeValue,
        attributeName: this.attributeName || '',
      });
      this.reset();
      this.$emit('cancel');
    },
    onClose() {
      this.reset();
      this.$emit('cancel');
    },
    reset() {
      this.attributeValue = '';
      this.attributeName = '';
    },
  },
};
</script><|MERGE_RESOLUTION|>--- conflicted
+++ resolved
@@ -38,11 +38,7 @@
 
 <script>
 import Modal from 'dashboard/components/Modal.vue';
-<<<<<<< HEAD
-import alertMixin from 'shared/mixins/alertMixin';
 import { useVuelidate } from '@vuelidate/core';
-=======
->>>>>>> 79aa5a5d
 import { required, minLength } from 'vuelidate/lib/validators';
 
 export default {
