--- conflicted
+++ resolved
@@ -310,14 +310,9 @@
       <MessagePreview
         v-if="lastMessageInChat"
         :message="lastMessageInChat"
-<<<<<<< HEAD
         :conversation="chat"
-        class="conversation--message my-0 mx-2 leading-6 h-6 max-w-[96%] w-[16.875rem] text-sm"
-        :class="hasUnread ? 'font-medium text-n-slate-12' : 'text-n-slate-11'"
-=======
         class="my-0 mx-2 leading-6 h-6 flex-1 min-w-0 text-sm"
         :class="messagePreviewClass"
->>>>>>> ad4ec9e9
       />
       <p
         v-else
