--- conflicted
+++ resolved
@@ -12,7 +12,7 @@
           <input
             v-model="activeFolderNewName"
             type="text"
-            class="folder-input border-slate-75 dark:border-slate-600 bg-white dark:bg-slate-900 text-slate-900 dark:text-slate-100"
+            class="bg-white folder-input border-slate-75 dark:border-slate-600 dark:bg-slate-900 text-slate-900 dark:text-slate-100"
           />
           <span v-if="!activeFolderNewName" class="message">
             {{ $t('FILTER.EMPTY_VALUE_ERROR') }}
@@ -23,7 +23,7 @@
         </label>
       </div>
       <div
-        class="p-4 rounded-lg bg-slate-25 dark:bg-slate-900 border border-solid border-slate-50 dark:border-slate-700/50 mb-4"
+        class="p-4 mb-4 border border-solid rounded-lg bg-slate-25 dark:bg-slate-900 border-slate-50 dark:border-slate-700/50"
       >
         <filter-input-box
           v-for="(filter, i) in appliedFilters"
@@ -58,7 +58,7 @@
         </div>
       </div>
       <div class="w-full">
-        <div class="flex flex-row justify-end gap-2 py-2 px-0 w-full">
+        <div class="flex flex-row justify-end w-full gap-2 px-0 py-2">
           <woot-button class="button clear" @click.prevent="onClose">
             {{ $t('FILTER.CANCEL_BUTTON_LABEL') }}
           </woot-button>
@@ -79,12 +79,7 @@
 </template>
 
 <script>
-<<<<<<< HEAD
-import alertMixin from 'shared/mixins/alertMixin';
-=======
 import { useAlert } from 'dashboard/composables';
-import { required, requiredIf } from 'vuelidate/lib/validators';
->>>>>>> 79aa5a5d
 import FilterInputBox from '../FilterInput/Index.vue';
 import languages from './advancedFilterItems/languages';
 import countries from 'shared/constants/countries.js';
