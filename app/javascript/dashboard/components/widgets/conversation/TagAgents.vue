<script setup>
import Avatar from 'next/avatar/Avatar.vue';
import { ref, computed, watch, nextTick } from 'vue';
import { useStoreGetters, useMapGetter } from 'dashboard/composables/store';
import { useKeyboardNavigableList } from 'dashboard/composables/useKeyboardNavigableList';
import { useI18n } from 'vue-i18n';

const props = defineProps({
  searchKey: {
    type: String,
    default: '',
  },
});

const emit = defineEmits(['selectAgent']);

const { t } = useI18n();
const getters = useStoreGetters();
const agents = computed(() => getters['agents/getVerifiedAgents'].value);
const teams = useMapGetter('teams/getTeams');

const tagAgentsRef = ref(null);
const selectedIndex = ref(0);

const items = computed(() => {
  const search = props.searchKey?.trim().toLowerCase() || '';

  const buildItems = (list, type, infoKey) =>
    list
      .map(item => ({
        ...item,
        type,
        displayName: item.name,
        displayInfo: item[infoKey],
      }))
      .filter(item =>
        search ? item.displayName.toLowerCase().includes(search) : true
      );

  const categories = [
    {
      title: t('CONVERSATION.MENTION.AGENTS'),
      data: buildItems(agents.value, 'user', 'email'),
    },
    {
      title: t('CONVERSATION.MENTION.TEAMS'),
      data: buildItems(teams.value, 'team', 'description'),
    },
  ];

  return categories.flatMap(({ title, data }) =>
    data.length
      ? [
          { type: 'header', title, id: `${title.toLowerCase()}-header` },
          ...data,
        ]
      : []
  );
});

const selectableItems = computed(() => {
  return items.value.filter(item => item.type !== 'header');
});

const getSelectableIndex = item => {
  return selectableItems.value.findIndex(
    selectableItem =>
      selectableItem.type === item.type && selectableItem.id === item.id
  );
};

const adjustScroll = () => {
  nextTick(() => {
    if (tagAgentsRef.value) {
      const selectedElement = tagAgentsRef.value.querySelector(
        `#mention-item-${selectedIndex.value}`
      );
      if (selectedElement) {
        selectedElement.scrollIntoView({
          block: 'nearest',
          behavior: 'auto',
        });
      }
    }
  });
};

const onSelect = () => {
  emit('selectAgent', selectableItems.value[selectedIndex.value]);
};

useKeyboardNavigableList({
  items: selectableItems,
  onSelect,
  adjustScroll,
  selectedIndex,
});

watch(selectableItems, newListOfAgents => {
  if (newListOfAgents.length < selectedIndex.value + 1) {
    selectedIndex.value = 0;
  }
});

const onHover = index => {
  selectedIndex.value = index;
};

const onAgentSelect = index => {
  selectedIndex.value = index;
  onSelect();
};
</script>

<template>
  <div>
    <ul
      v-if="items.length"
      ref="tagAgentsRef"
      class="vertical dropdown menu mention--box bg-n-solid-1 p-1 rounded-xl text-sm overflow-auto absolute w-full z-20 shadow-md left-0 leading-[1.2] bottom-full max-h-[12.5rem] border border-solid border-n-strong"
      role="listbox"
    >
      <li
        v-for="item in items"
        :id="
          item.type === 'header'
            ? undefined
            : `mention-item-${getSelectableIndex(item)}`
        "
        :key="`${item.type}-${item.id}`"
      >
<<<<<<< HEAD
        <div class="ltr:mr-2 rtl:ml-2">
          <Avatar :src="agent.thumbnail" :name="agent.name" rounded-full />
=======
        <!-- Section Header -->
        <div
          v-if="item.type === 'header'"
          class="px-2 py-2 text-xs font-medium tracking-wide capitalize text-n-slate-11"
        >
          {{ item.title }}
>>>>>>> 9370d216
        </div>
        <!-- Selectable Item -->
        <div
          v-else
          :class="{
            'bg-n-alpha-black2': getSelectableIndex(item) === selectedIndex,
          }"
          class="flex items-center px-2 py-1 rounded-md cursor-pointer"
          role="option"
          @click="onAgentSelect(getSelectableIndex(item))"
          @mouseover="onHover(getSelectableIndex(item))"
        >
          <div class="ltr:mr-2 rtl:ml-2">
            <Avatar
              :src="item.thumbnail"
              :name="item.displayName"
              rounded-full
            />
          </div>
          <div
            class="overflow-hidden flex-1 max-w-full whitespace-nowrap text-ellipsis"
          >
            <h5
              class="overflow-hidden mb-0 text-sm capitalize whitespace-nowrap text-n-slate-11 text-ellipsis"
              :class="{
                'text-n-slate-12': getSelectableIndex(item) === selectedIndex,
              }"
            >
              {{ item.displayName }}
            </h5>
            <div
              class="overflow-hidden text-xs whitespace-nowrap text-ellipsis text-n-slate-10"
              :class="{
                'text-n-slate-11': getSelectableIndex(item) === selectedIndex,
              }"
            >
              {{ item.displayInfo }}
            </div>
          </div>
        </div>
      </li>
    </ul>
  </div>
</template><|MERGE_RESOLUTION|>--- conflicted
+++ resolved
@@ -129,17 +129,12 @@
         "
         :key="`${item.type}-${item.id}`"
       >
-<<<<<<< HEAD
-        <div class="ltr:mr-2 rtl:ml-2">
-          <Avatar :src="agent.thumbnail" :name="agent.name" rounded-full />
-=======
         <!-- Section Header -->
         <div
           v-if="item.type === 'header'"
           class="px-2 py-2 text-xs font-medium tracking-wide capitalize text-n-slate-11"
         >
           {{ item.title }}
->>>>>>> 9370d216
         </div>
         <!-- Selectable Item -->
         <div
