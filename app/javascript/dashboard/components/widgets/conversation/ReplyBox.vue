--- conflicted
+++ resolved
@@ -66,20 +66,12 @@
   },
   mixins: [inboxMixin, fileUploadMixin, keyboardEventListenerMixins],
   props: {
-<<<<<<< HEAD
-    isPrivateNoteOnly: {
-=======
     popOutReplyBox: {
->>>>>>> 3e5ca9bc
       type: Boolean,
       default: false,
     },
   },
-<<<<<<< HEAD
-  emits: ['update:popoutReplyBox', 'togglePopout'],
-=======
   emits: ['update:popOutReplyBox'],
->>>>>>> 3e5ca9bc
   setup() {
     const {
       uiSettings,
