<script setup>
import { ref } from 'vue';
import { useI18n } from 'vue-i18n';

const props = defineProps({
  open: {
    type: Boolean,
    required: true,
  },
  options: {
    type: Array,
    required: true,
  },
  searchPlaceholder: {
    type: String,
    default: '',
  },
  emptyState: {
    type: String,
    default: '',
  },
  multiple: {
    type: Boolean,
    default: false,
  },
  selectedValues: {
    type: [String, Number, Array],
    default: () => [],
  },
});

const emit = defineEmits(['update:searchValue', 'select', 'search']);

const { t } = useI18n();

const searchValue = defineModel('searchValue', {
  type: String,
  default: '',
});

const searchInput = ref(null);

const isSelected = option => {
  if (Array.isArray(props.selectedValues)) {
    return props.selectedValues.includes(option.value);
  }
  return option.value === props.selectedValues;
};

const onInputSearch = event => {
<<<<<<< HEAD
  emit('update:searchValue', event.target.value);
=======
  searchValue.value = event.target.value;
>>>>>>> b0d6089b
  emit('search', event.target.value);
};

defineExpose({
  focus: () => searchInput.value?.focus(),
});
</script>

<template>
  <div
    v-show="open"
    class="absolute z-50 w-full mt-1 transition-opacity duration-200 border rounded-md shadow-lg bg-n-solid-1 border-n-strong"
  >
    <div class="relative border-b border-n-strong">
      <span class="absolute i-lucide-search top-2.5 size-4 left-3" />
      <input
        ref="searchInput"
        :value="searchValue"
        type="search"
        :placeholder="searchPlaceholder || t('COMBOBOX.SEARCH_PLACEHOLDER')"
        class="w-full py-2 pl-10 pr-2 text-sm border-none rounded-t-md bg-n-solid-1 text-slate-900 dark:text-slate-50"
        @input="onInputSearch"
      />
    </div>
    <ul
      class="py-1 mb-0 overflow-auto max-h-60"
      role="listbox"
      :aria-multiselectable="multiple"
    >
      <li
        v-for="option in options"
        :key="option.value"
        class="flex items-center justify-between w-full gap-2 px-3 py-2 text-sm transition-colors duration-150 cursor-pointer hover:bg-n-alpha-2"
        :class="{
          'bg-n-alpha-2': isSelected(option),
        }"
        role="option"
        :aria-selected="isSelected(option)"
        @click="emit('select', option)"
      >
        <span
          :class="{
            'font-medium': isSelected(option),
          }"
          class="text-n-slate-12"
        >
          {{ option.label }}
        </span>
        <span
          v-if="isSelected(option)"
          class="flex-shrink-0 i-lucide-check size-4 text-n-slate-11"
        />
      </li>
      <li
        v-if="options.length === 0"
        class="px-3 py-2 text-sm text-slate-600 dark:text-slate-300"
      >
        {{ emptyState || t('COMBOBOX.EMPTY_STATE') }}
      </li>
    </ul>
  </div>
</template><|MERGE_RESOLUTION|>--- conflicted
+++ resolved
@@ -29,7 +29,7 @@
   },
 });
 
-const emit = defineEmits(['update:searchValue', 'select', 'search']);
+const emit = defineEmits(['select', 'search']);
 
 const { t } = useI18n();
 
@@ -48,11 +48,7 @@
 };
 
 const onInputSearch = event => {
-<<<<<<< HEAD
-  emit('update:searchValue', event.target.value);
-=======
   searchValue.value = event.target.value;
->>>>>>> b0d6089b
   emit('search', event.target.value);
 };
 
