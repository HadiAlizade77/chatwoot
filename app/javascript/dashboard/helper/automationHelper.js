import {
  OPERATOR_TYPES_1,
  OPERATOR_TYPES_3,
  OPERATOR_TYPES_4,
} from 'dashboard/routes/dashboard/settings/automation/operators';
import {
  DEFAULT_MESSAGE_CREATED_CONDITION,
  DEFAULT_CONVERSATION_OPENED_CONDITION,
  DEFAULT_OTHER_CONDITION,
  DEFAULT_ACTIONS,
} from 'dashboard/constants/automation';
import filterQueryGenerator from './filterQueryGenerator';
import actionQueryGenerator from './actionQueryGenerator';

export const getCustomAttributeInputType = key => {
  const customAttributeMap = {
    date: 'date',
    text: 'plain_text',
    list: 'search_select',
    checkbox: 'search_select',
  };

  return customAttributeMap[key] || 'plain_text';
};

export const isACustomAttribute = (customAttributes, key) => {
  return customAttributes.find(attr => {
    return attr.attribute_key === key;
  });
};

export const getCustomAttributeListDropdownValues = (
  customAttributes,
  type
) => {
  return customAttributes
    .find(attr => attr.attribute_key === type)
    .attribute_values.map(item => {
      return {
        id: item,
        name: item,
      };
    });
};

export const isCustomAttributeCheckbox = (customAttributes, key) => {
  return customAttributes.find(attr => {
    return (
      attr.attribute_key === key && attr.attribute_display_type === 'checkbox'
    );
  });
};

export const isCustomAttributeList = (customAttributes, type) => {
  return customAttributes.find(attr => {
    return (
      attr.attribute_key === type && attr.attribute_display_type === 'list'
    );
  });
};

export const getOperatorTypes = key => {
  const operatorMap = {
    list: OPERATOR_TYPES_1,
    text: OPERATOR_TYPES_3,
    number: OPERATOR_TYPES_1,
    link: OPERATOR_TYPES_1,
    date: OPERATOR_TYPES_4,
    checkbox: OPERATOR_TYPES_1,
  };

  return operatorMap[key] || OPERATOR_TYPES_1;
};

export const generateCustomAttributeTypes = (customAttributes, type) => {
  return customAttributes.map(attr => {
    return {
      key: attr.attribute_key,
      name: attr.attribute_display_name,
      inputType: getCustomAttributeInputType(attr.attribute_display_type),
      filterOperators: getOperatorTypes(attr.attribute_display_type),
      customAttributeType: type,
    };
  });
};

export const generateConditionOptions = (options, key = 'id') => {
  if (!options || !Array.isArray(options)) return [];
  return options.map(i => {
    return {
      id: i[key],
      name: i.title,
    };
  });
};

export const getActionOptions = ({
  agents,
  teams,
  labels,
  slaPolicies,
  type,
  addNoneToListFn,
  priorityOptions,
}) => {
  const actionsMap = {
    assign_agent: addNoneToListFn ? addNoneToListFn(agents) : agents,
    assign_team: addNoneToListFn ? addNoneToListFn(teams) : teams,
    send_email_to_team: teams,
    add_label: generateConditionOptions(labels, 'title'),
    remove_label: generateConditionOptions(labels, 'title'),
    change_priority: priorityOptions,
    add_sla: slaPolicies,
  };
  return actionsMap[type];
};

export const getConditionOptions = ({
  agents,
  booleanFilterOptions,
  campaigns,
  contacts,
  countries,
  customAttributes,
  inboxes,
  languages,
  labels,
  statusFilterOptions,
  teams,
  type,
  priorityOptions,
  messageTypeOptions,
}) => {
  if (isCustomAttributeCheckbox(customAttributes, type)) {
    return booleanFilterOptions;
  }

  if (isCustomAttributeList(customAttributes, type)) {
    return getCustomAttributeListDropdownValues(customAttributes, type);
  }

  const conditionFilterMaps = {
    status: statusFilterOptions,
    assignee_id: agents,
    contact: contacts,
    inbox_id: inboxes,
    team_id: teams,
    campaigns: generateConditionOptions(campaigns),
    browser_language: languages,
    conversation_language: languages,
    country_code: countries,
<<<<<<< HEAD
    message_type: MESSAGE_CONDITION_VALUES,
    priority: PRIORITY_CONDITION_VALUES,
    labels: generateConditionOptions(labels, 'title'),
=======
    message_type: messageTypeOptions,
    priority: priorityOptions,
>>>>>>> 2fec2e59
  };

  return conditionFilterMaps[type];
};

export const getFileName = (action, files = []) => {
  const blobId = action.action_params[0];
  if (!blobId) return '';
  if (action.action_name === 'send_attachment') {
    const file = files.find(item => item.blob_id === blobId);
    if (file) return file.filename.toString();
  }
  return '';
};

export const getDefaultConditions = eventName => {
  if (eventName === 'message_created') {
    return DEFAULT_MESSAGE_CREATED_CONDITION;
  }
  if (eventName === 'conversation_opened') {
    return DEFAULT_CONVERSATION_OPENED_CONDITION;
  }
  return DEFAULT_OTHER_CONDITION;
};

export const getDefaultActions = () => {
  return DEFAULT_ACTIONS;
};

export const filterCustomAttributes = customAttributes => {
  return customAttributes.map(attr => {
    return {
      key: attr.attribute_key,
      name: attr.attribute_display_name,
      type: attr.attribute_display_type,
    };
  });
};

export const getStandardAttributeInputType = (automationTypes, event, key) => {
  return automationTypes[event].conditions.find(item => item.key === key)
    .inputType;
};

export const generateAutomationPayload = payload => {
  const automation = JSON.parse(JSON.stringify(payload));
  automation.conditions[automation.conditions.length - 1].query_operator = null;
  automation.conditions = filterQueryGenerator(automation.conditions).payload;
  automation.actions = actionQueryGenerator(automation.actions);
  return automation;
};

export const isCustomAttribute = (attrs, key) => {
  return attrs.find(attr => attr.key === key);
};

export const generateCustomAttributes = (
  // eslint-disable-next-line default-param-last
  conversationAttributes = [],
  // eslint-disable-next-line default-param-last
  contactAttributes = [],
  conversationlabel,
  contactlabel
) => {
  const customAttributes = [];
  if (conversationAttributes.length) {
    customAttributes.push(
      {
        key: `conversation_custom_attribute`,
        name: conversationlabel,
        disabled: true,
      },
      ...conversationAttributes
    );
  }
  if (contactAttributes.length) {
    customAttributes.push(
      {
        key: `contact_custom_attribute`,
        name: contactlabel,
        disabled: true,
      },
      ...contactAttributes
    );
  }
  return customAttributes;
};

/**
 * Get attributes for a given key from automation types.
 * @param {Object} automationTypes - Object containing automation types.
 * @param {string} key - The key to get attributes for.
 * @returns {Array} Array of condition objects for the given key.
 */
export const getAttributes = (automationTypes, key) => {
  return automationTypes[key].conditions;
};

/**
 * Get the automation type for a given key.
 * @param {Object} automationTypes - Object containing automation types.
 * @param {Object} automation - The automation object.
 * @param {string} key - The key to get the automation type for.
 * @returns {Object} The automation type object.
 */
export const getAutomationType = (automationTypes, automation, key) => {
  return automationTypes[automation.event_name].conditions.find(
    condition => condition.key === key
  );
};

/**
 * Get the input type for a given key.
 * @param {Array} allCustomAttributes - Array of all custom attributes.
 * @param {Object} automationTypes - Object containing automation types.
 * @param {Object} automation - The automation object.
 * @param {string} key - The key to get the input type for.
 * @returns {string} The input type.
 */
export const getInputType = (
  allCustomAttributes,
  automationTypes,
  automation,
  key
) => {
  const customAttribute = isACustomAttribute(allCustomAttributes, key);
  if (customAttribute) {
    return getCustomAttributeInputType(customAttribute.attribute_display_type);
  }
  const type = getAutomationType(automationTypes, automation, key);
  return type.inputType;
};

/**
 * Get operators for a given key.
 * @param {Array} allCustomAttributes - Array of all custom attributes.
 * @param {Object} automationTypes - Object containing automation types.
 * @param {Object} automation - The automation object.
 * @param {string} mode - The mode ('edit' or other).
 * @param {string} key - The key to get operators for.
 * @returns {Array} Array of operators.
 */
export const getOperators = (
  allCustomAttributes,
  automationTypes,
  automation,
  mode,
  key
) => {
  if (mode === 'edit') {
    const customAttribute = isACustomAttribute(allCustomAttributes, key);
    if (customAttribute) {
      return getOperatorTypes(customAttribute.attribute_display_type);
    }
  }
  const type = getAutomationType(automationTypes, automation, key);
  return type.filterOperators;
};

/**
 * Get the custom attribute type for a given key.
 * @param {Object} automationTypes - Object containing automation types.
 * @param {Object} automation - The automation object.
 * @param {string} key - The key to get the custom attribute type for.
 * @returns {string} The custom attribute type.
 */
export const getCustomAttributeType = (automationTypes, automation, key) => {
  return automationTypes[automation.event_name].conditions.find(
    i => i.key === key
  ).customAttributeType;
};

/**
 * Determine if an action input should be shown.
 * @param {Array} automationActionTypes - Array of automation action type objects.
 * @param {string} action - The action to check.
 * @returns {boolean} True if the action input should be shown, false otherwise.
 */
export const showActionInput = (automationActionTypes, action) => {
  if (action === 'send_email_to_team' || action === 'send_message')
    return false;
  const type = automationActionTypes.find(i => i.key === action).inputType;
  return !!type;
};<|MERGE_RESOLUTION|>--- conflicted
+++ resolved
@@ -149,14 +149,11 @@
     browser_language: languages,
     conversation_language: languages,
     country_code: countries,
-<<<<<<< HEAD
     message_type: MESSAGE_CONDITION_VALUES,
     priority: PRIORITY_CONDITION_VALUES,
-    labels: generateConditionOptions(labels, 'title'),
-=======
     message_type: messageTypeOptions,
     priority: priorityOptions,
->>>>>>> 2fec2e59
+    labels: generateConditionOptions(labels, 'title'),
   };
 
   return conditionFilterMaps[type];
