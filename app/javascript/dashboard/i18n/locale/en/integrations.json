{
  "INTEGRATION_SETTINGS": {
    "HEADER": "Integrations",
    "DESCRIPTION": "Chatwoot integrates with multiple tools and services to improve your team's efficiency. Explore the list below to configure your favorite apps.",
    "LEARN_MORE": "Learn more about integrations",
    "LOADING": "Fetching integrations",
    "CAPTAIN": {
      "TITLE": "Captain",
      "DESCRIPTION": "Captain is a native AI assistant built for your product and trained on your company's knowledge base. It responds like a human and resolves customer queries effectively. Configure it to your inboxes easily.",
      "LEARN_MORE": "Learn more about Captain",
      "DISABLED": "Captain is not enabled on your account.",
      "HEADER_BTN_TXT": "Connect new inbox",
      "CLICK_HERE_TO_CONFIGURE": "Click here to configure",
      "LOADING_CONSOLE": "Loading Captain Console...",
      "FAILED_TO_LOAD_CONSOLE": "Failed to load Captain Console. Please refresh and try again.",
      "ERRORS": {
        "CREATE_INBOX_IDS": "Please select at least one inbox to enable Captain"
      },
      "LIST": {
        "EMPTY_STATE": "There are no inboxes configured with captain. To enable captain, click on the setup.",
        "TABLE_HEADER": ["Inbox Name", "Type"],
        "CONFIGURE": "Setup Captain"
      }
    },
    "WEBHOOK": {
      "SUBSCRIBED_EVENTS": "Subscribed Events",
      "LEARN_MORE": "Learn more about webhooks",
      "FORM": {
        "CANCEL": "Cancel",
        "DESC": "Webhook events provide you the realtime information about what's happening in your Chatwoot account. Please enter a valid URL to configure a callback.",
        "SUBSCRIPTIONS": {
          "LABEL": "Events",
          "EVENTS": {
            "CONVERSATION_CREATED": "Conversation Created",
            "CONVERSATION_STATUS_CHANGED": "Conversation Status Changed",
            "CONVERSATION_UPDATED": "Conversation Updated",
            "MESSAGE_CREATED": "Message created",
            "MESSAGE_UPDATED": "Message updated",
            "WEBWIDGET_TRIGGERED": "Live chat widget opened by the user",
            "CONTACT_CREATED": "Contact created",
            "CONTACT_UPDATED": "Contact updated"
          }
        },
        "END_POINT": {
          "LABEL": "Webhook URL",
          "PLACEHOLDER": "Example: {webhookExampleURL}",
          "ERROR": "Please enter a valid URL"
        },
        "EDIT_SUBMIT": "Update webhook",
        "ADD_SUBMIT": "Create webhook"
      },
      "TITLE": "Webhook",
      "CONFIGURE": "Configure",
      "HEADER": "Webhook settings",
      "HEADER_BTN_TXT": "Add new webhook",
      "LOADING": "Fetching attached webhooks",
      "SEARCH_404": "There are no items matching this query",
      "SIDEBAR_TXT": "<p><b>Webhooks</b> </p> <p>Webhooks are HTTP callbacks which can be defined for every account. They are triggered by events like message creation in Chatwoot. You can create more than one webhook for this account. <br /><br /> For creating a <b>webhook</b>, click on the <b>Add new webhook</b> button. You can also remove any existing webhook by clicking on the Delete button.</p>",
      "LIST": {
        "404": "There are no webhooks configured for this account.",
        "TITLE": "Manage webhooks",
<<<<<<< HEAD
        "TABLE_HEADER": ["Webhook endpoint", "Actions"]
=======
        "TABLE_HEADER": {
          "WEBHOOK_ENDPOINT": "Webhook endpoint",
          "ACTIONS": "Actions"
        }
>>>>>>> 472f6d93
      },
      "EDIT": {
        "BUTTON_TEXT": "Edit",
        "TITLE": "Edit webhook",
        "API": {
          "SUCCESS_MESSAGE": "Webhook configuration updated successfully",
          "ERROR_MESSAGE": "Could not connect to Woot Server, Please try again later"
        }
      },
      "ADD": {
        "CANCEL": "Cancel",
        "TITLE": "Add new webhook",
        "API": {
          "SUCCESS_MESSAGE": "Webhook configuration added successfully",
          "ERROR_MESSAGE": "Could not connect to Woot Server, Please try again later"
        }
      },
      "DELETE": {
        "BUTTON_TEXT": "Delete",
        "API": {
          "SUCCESS_MESSAGE": "Webhook deleted successfully",
          "ERROR_MESSAGE": "Could not connect to Woot Server, Please try again later"
        },
        "CONFIRM": {
          "TITLE": "Confirm Deletion",
          "MESSAGE": "Are you sure to delete the webhook? ({webhookURL})",
          "YES": "Yes, Delete ",
          "NO": "No, Keep it"
        }
      }
    },
    "SLACK": {
      "DELETE": "Delete",
      "DELETE_CONFIRMATION": {
        "TITLE": "Delete the integration",
        "MESSAGE": "Are you sure you want to delete the integration? Doing so will result in the loss of access to conversations on your Slack workspace."
      },
      "HELP_TEXT": {
        "TITLE": "How to use the Slack Integration?",
        "BODY": "With this integration, all of your incoming conversations will be synced to the ***{selectedChannelName}*** channel in your Slack workspace. You can manage all your customer conversations right within the channel and never miss a message.\n\nHere are the main features of the integration:\n\n**Respond to conversations from within Slack:** To respond to a conversation in the ***{selectedChannelName}*** Slack channel, simply type out your message and send it as a thread. This will create a response back to the customer through Chatwoot. It's that simple!\n\n **Create private notes:** If you want to create private notes instead of replies, start your message with ***`note:`***. This ensures that your message is kept private and won't be visible to the customer.\n\n**Associate an agent profile:** If the person who replied on Slack has an agent profile in Chatwoot under the same email, the replies will be associated with that agent profile automatically. This means you can easily track who said what and when. On the other hand, when the replier doesn't have an associated agent profile, the replies will appear from the bot profile to the customer.",
        "SELECTED": "selected"
      },
      "SELECT_CHANNEL": {
        "OPTION_LABEL": "Select a channel",
        "UPDATE": "Update",
        "BUTTON_TEXT": "Connect channel",
        "DESCRIPTION": "Your Slack workspace is now linked with Chatwoot. However, the integration is currently inactive. To activate the integration and connect a channel to Chatwoot, please click the button below.\n\n**Note:** If you are attempting to connect a private channel, add the Chatwoot app to the Slack channel before proceeding with this step.",
        "ATTENTION_REQUIRED": "Attention required",
        "EXPIRED": "Your Slack integration has expired. To continue receiving messages on Slack, please delete the integration and connect your workspace again."
      },
      "UPDATE_ERROR": "There was an error updating the integration, please try again",
      "UPDATE_SUCCESS": "The channel is connected successfully",
      "FAILED_TO_FETCH_CHANNELS": "There was an error fetching the channels from Slack, please try again"
    },
    "DYTE": {
      "CLICK_HERE_TO_JOIN": "Click here to join",
      "LEAVE_THE_ROOM": "Leave the room",
      "START_VIDEO_CALL_HELP_TEXT": "Start a new video call with the customer",
      "JOIN_ERROR": "There was an error joining the call, please try again",
      "CREATE_ERROR": "There was an error creating a meeting link, please try again"
    },
    "OPEN_AI": {
      "AI_ASSIST": "AI Assist",
      "WITH_AI": " {option} with AI ",
      "OPTIONS": {
        "REPLY_SUGGESTION": "Reply Suggestion",
        "SUMMARIZE": "Summarize",
        "REPHRASE": "Improve Writing",
        "FIX_SPELLING_GRAMMAR": "Fix Spelling and Grammar",
        "SHORTEN": "Shorten",
        "EXPAND": "Expand",
        "MAKE_FRIENDLY": "Change message tone to friendly",
        "MAKE_FORMAL": "Use formal tone",
        "SIMPLIFY": "Simplify"
      },
      "ASSISTANCE_MODAL": {
        "DRAFT_TITLE": "Draft content",
        "GENERATED_TITLE": "Generated content",
        "AI_WRITING": "AI is writing",
        "BUTTONS": {
          "APPLY": "Use this suggestion",
          "CANCEL": "Cancel"
        }
      },
      "CTA_MODAL": {
        "TITLE": "Integrate with OpenAI",
        "DESC": "Bring advanced AI features to your dashboard with OpenAI's GPT models. To begin, enter the API key from your OpenAI account.",
        "KEY_PLACEHOLDER": "Enter your OpenAI API key",
        "BUTTONS": {
          "NEED_HELP": "Need help?",
          "DISMISS": "Dismiss",
          "FINISH": "Finish Setup"
        },
        "DISMISS_MESSAGE": "You can setup OpenAI integration later Whenever you want.",
        "SUCCESS_MESSAGE": "OpenAI integration setup successfully"
      },
      "TITLE": "Improve With AI",
      "SUMMARY_TITLE": "Summary with AI",
      "REPLY_TITLE": "Reply suggestion with AI",
      "SUBTITLE": "An improved reply will be generated using AI, based on your current draft.",
      "TONE": {
        "TITLE": "Tone",
        "OPTIONS": {
          "PROFESSIONAL": "Professional",
          "FRIENDLY": "Friendly"
        }
      },
      "BUTTONS": {
        "GENERATE": "Generate",
        "GENERATING": "Generating...",
        "CANCEL": "Cancel"
      },
      "GENERATE_ERROR": "There was an error processing the content, please verify your OpenAI API key and try again"
    },
    "DELETE": {
      "BUTTON_TEXT": "Delete",
      "API": {
        "SUCCESS_MESSAGE": "Integration deleted successfully"
      }
    },
    "CONNECT": {
      "BUTTON_TEXT": "Connect"
    },
    "DASHBOARD_APPS": {
      "TITLE": "Dashboard Apps",
      "HEADER_BTN_TXT": "Add a new dashboard app",
      "SIDEBAR_TXT": "<p><b>Dashboard Apps</b></p><p>Dashboard Apps allow organizations to embed an application inside the Chatwoot dashboard to provide the context for customer support agents. This feature allows you to create an application independently and embed that inside the dashboard to provide user information, their orders, or their previous payment history.</p><p>When you embed your application using the dashboard in Chatwoot, your application will get the context of the conversation and contact as a window event. Implement a listener for the message event on your page to receive the context.</p><p>To add a new dashboard app, click on the button 'Add a new dashboard app'.</p>",
      "DESCRIPTION": "Dashboard Apps allow organizations to embed an application inside the dashboard to provide the context for customer support agents. This feature allows you to create an application independently and embed that to provide user information, their orders, or their previous payment history.",
      "LEARN_MORE": "Learn more about Dashboard Apps",
      "LIST": {
        "404": "There are no dashboard apps configured on this account yet",
        "LOADING": "Fetching dashboard apps...",
<<<<<<< HEAD
        "TABLE_HEADER": ["Name", "Endpoint"],
=======
        "TABLE_HEADER": { "NAME": "Name", "ENDPOINT": "Endpoint" },
>>>>>>> 472f6d93
        "EDIT_TOOLTIP": "Edit app",
        "DELETE_TOOLTIP": "Delete app"
      },
      "FORM": {
        "TITLE_LABEL": "Name",
        "TITLE_PLACEHOLDER": "Enter a name for your dashboard app",
        "TITLE_ERROR": "A name for the dashboard app is required",
        "URL_LABEL": "Endpoint",
        "URL_PLACEHOLDER": "Enter the endpoint URL where your app is hosted",
        "URL_ERROR": "A valid URL is required"
      },
      "CREATE": {
        "HEADER": "Add a new dashboard app",
        "FORM_SUBMIT": "Submit",
        "FORM_CANCEL": "Cancel",
        "API_SUCCESS": "Dashboard app configured successfully",
        "API_ERROR": "We couldn't create an app. Please try again later"
      },
      "UPDATE": {
        "HEADER": "Edit dashboard app",
        "FORM_SUBMIT": "Update",
        "FORM_CANCEL": "Cancel",
        "API_SUCCESS": "Dashboard app updated successfully",
        "API_ERROR": "We couldn't update the app. Please try again later"
      },
      "DELETE": {
        "CONFIRM_YES": "Yes, delete it",
        "CONFIRM_NO": "No, keep it",
        "TITLE": "Confirm deletion",
        "MESSAGE": "Are you sure to delete the app - {appName}?",
        "API_SUCCESS": "Dashboard app deleted successfully",
        "API_ERROR": "We couldn't delete the app. Please try again later"
      }
    },
    "LINEAR": {
      "ADD_OR_LINK_BUTTON": "Create/Link Linear Issue",
      "LOADING": "Fetching linear issues...",
      "LOADING_ERROR": "There was an error fetching the linear issues, please try again",
      "CREATE": "Create",
      "LINK": {
        "SEARCH": "Search issues",
        "SELECT": "Select issue",
        "TITLE": "Link",
        "EMPTY_LIST": "No linear issues found",
        "LOADING": "Loading",
        "ERROR": "There was an error fetching the linear issues, please try again",
        "LINK_SUCCESS": "Issue linked successfully",
        "LINK_ERROR": "There was an error linking the issue, please try again",
        "LINK_TITLE": "Conversation (#{conversationId}) with {name}"
      },
      "ADD_OR_LINK": {
        "TITLE": "Create/link linear issue",
        "DESCRIPTION": "Create Linear issues from conversations, or link existing ones for seamless tracking.",
        "FORM": {
          "TITLE": {
            "LABEL": "Title",
            "PLACEHOLDER": "Enter title",
            "REQUIRED_ERROR": "Title is required"
          },
          "DESCRIPTION": {
            "LABEL": "Description",
            "PLACEHOLDER": "Enter description"
          },
          "TEAM": {
            "LABEL": "Team",
            "PLACEHOLDER": "Select team",
            "SEARCH": "Search team",
            "REQUIRED_ERROR": "Team is required"
          },
          "ASSIGNEE": {
            "LABEL": "Assignee",
            "PLACEHOLDER": "Select assignee",
            "SEARCH": "Search assignee"
          },
          "PRIORITY": {
            "LABEL": "Priority",
            "PLACEHOLDER": "Select priority",
            "SEARCH": "Search priority"
          },
          "LABEL": {
            "LABEL": "Label",
            "PLACEHOLDER": "Select label",
            "SEARCH": "Search label"
          },
          "STATUS": {
            "LABEL": "Status",
            "PLACEHOLDER": "Select status",
            "SEARCH": "Search status"
          },
          "PROJECT": {
            "LABEL": "Project",
            "PLACEHOLDER": "Select project",
            "SEARCH": "Search project"
          }
        },
        "CREATE": "Create",
        "CANCEL": "Cancel",
        "CREATE_SUCCESS": "Issue created successfully",
        "CREATE_ERROR": "There was an error creating the issue, please try again",
        "LOADING_TEAM_ERROR": "There was an error fetching the teams, please try again",
        "LOADING_TEAM_ENTITIES_ERROR": "There was an error fetching the team entities, please try again"
      },
      "ISSUE": {
        "STATUS": "Status",
        "PRIORITY": "Priority",
        "ASSIGNEE": "Assignee",
        "LABELS": "Labels",
        "CREATED_AT": "Created at {createdAt}"
      },
      "UNLINK": {
        "TITLE": "Unlink",
        "SUCCESS": "Issue unlinked successfully",
        "ERROR": "There was an error unlinking the issue, please try again"
      }
    }
  }
}<|MERGE_RESOLUTION|>--- conflicted
+++ resolved
@@ -59,14 +59,10 @@
       "LIST": {
         "404": "There are no webhooks configured for this account.",
         "TITLE": "Manage webhooks",
-<<<<<<< HEAD
-        "TABLE_HEADER": ["Webhook endpoint", "Actions"]
-=======
         "TABLE_HEADER": {
           "WEBHOOK_ENDPOINT": "Webhook endpoint",
           "ACTIONS": "Actions"
         }
->>>>>>> 472f6d93
       },
       "EDIT": {
         "BUTTON_TEXT": "Edit",
@@ -199,11 +195,7 @@
       "LIST": {
         "404": "There are no dashboard apps configured on this account yet",
         "LOADING": "Fetching dashboard apps...",
-<<<<<<< HEAD
-        "TABLE_HEADER": ["Name", "Endpoint"],
-=======
         "TABLE_HEADER": { "NAME": "Name", "ENDPOINT": "Endpoint" },
->>>>>>> 472f6d93
         "EDIT_TOOLTIP": "Edit app",
         "DELETE_TOOLTIP": "Delete app"
       },
