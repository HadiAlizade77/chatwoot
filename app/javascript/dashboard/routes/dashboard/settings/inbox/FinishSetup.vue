<script>
import EmptyState from '../../../../components/widgets/EmptyState.vue';
import NextButton from 'dashboard/components-next/button/Button.vue';
import DuplicateInboxBanner from './channels/instagram/DuplicateInboxBanner.vue';
import { INBOX_TYPES } from 'dashboard/helper/inbox';
export default {
  components: {
    EmptyState,
    NextButton,
    DuplicateInboxBanner,
  },
  computed: {
    currentInbox() {
      return this.$store.getters['inboxes/getInbox'](
        this.$route.params.inbox_id
      );
    },
    isATwilioInbox() {
      return this.currentInbox.channel_type === 'Channel::TwilioSms';
    },
    // Check if a facebook inbox exists with the same instagram_id
    hasDuplicateInstagramInbox() {
      const instagramId = this.currentInbox.instagram_id;
      const facebookInbox =
        this.$store.getters['inboxes/getFacebookInboxByInstagramId'](
          instagramId
        );

      return (
        this.currentInbox.channel_type === INBOX_TYPES.INSTAGRAM &&
        facebookInbox
      );
    },

    isAEmailInbox() {
      return this.currentInbox.channel_type === 'Channel::Email';
    },
    isALineInbox() {
      return this.currentInbox.channel_type === 'Channel::Line';
    },
    isASmsInbox() {
      return this.currentInbox.channel_type === 'Channel::Sms';
    },
    isWhatsAppCloudInbox() {
      return (
        this.currentInbox.channel_type === 'Channel::Whatsapp' &&
        this.currentInbox.provider === 'whatsapp_cloud'
      );
    },
    // If the inbox is a whatsapp cloud inbox and the source is not embedded signup, then show the webhook details
    shouldShowWhatsAppWebhookDetails() {
      return (
        this.isWhatsAppCloudInbox &&
        this.currentInbox.provider_config?.source !== 'embedded_signup'
      );
    },
    message() {
      if (this.isATwilioInbox) {
        return `${this.$t('INBOX_MGMT.FINISH.MESSAGE')}. ${this.$t(
          'INBOX_MGMT.ADD.TWILIO.API_CALLBACK.SUBTITLE'
        )}`;
      }

      if (this.isASmsInbox) {
        return `${this.$t('INBOX_MGMT.FINISH.MESSAGE')}. ${this.$t(
          'INBOX_MGMT.ADD.SMS.BANDWIDTH.API_CALLBACK.SUBTITLE'
        )}`;
      }

      if (this.isALineInbox) {
        return `${this.$t('INBOX_MGMT.FINISH.MESSAGE')}. ${this.$t(
          'INBOX_MGMT.ADD.LINE_CHANNEL.API_CALLBACK.SUBTITLE'
        )}`;
      }

      if (this.isWhatsAppCloudInbox && this.shouldShowWhatsAppWebhookDetails) {
        return `${this.$t('INBOX_MGMT.FINISH.MESSAGE')}. ${this.$t(
          'INBOX_MGMT.ADD.WHATSAPP.API_CALLBACK.SUBTITLE'
        )}`;
      }

      if (this.isAEmailInbox && !this.currentInbox.provider) {
        return this.$t('INBOX_MGMT.ADD.EMAIL_CHANNEL.FINISH_MESSAGE');
      }

      if (this.currentInbox.web_widget_script) {
        return this.$t('INBOX_MGMT.FINISH.WEBSITE_SUCCESS');
      }

      return this.$t('INBOX_MGMT.FINISH.MESSAGE');
    },
  },
};
</script>

<template>
  <div
    class="w-full h-full col-span-6 p-6 overflow-auto border border-b-0 rounded-t-lg border-n-weak bg-n-solid-1"
  >
    <DuplicateInboxBanner
      v-if="hasDuplicateInstagramInbox"
      :content="$t('INBOX_MGMT.ADD.INSTAGRAM.NEW_INBOX_SUGGESTION')"
    />
    <EmptyState
      :title="$t('INBOX_MGMT.FINISH.TITLE')"
      :message="message"
      :button-text="$t('INBOX_MGMT.FINISH.BUTTON_TEXT')"
    >
      <div class="w-full text-center">
        <div class="my-4 mx-auto max-w-[70%]">
          <woot-code
            v-if="currentInbox.web_widget_script"
            :script="currentInbox.web_widget_script"
          />
        </div>
        <div class="w-[50%] max-w-[50%] ml-[25%]">
          <woot-code
            v-if="isATwilioInbox"
            lang="html"
            :script="currentInbox.callback_webhook_url"
          />
        </div>
<<<<<<< HEAD
        <div
          v-if="shouldShowWhatsAppWebhookDetails"
          class="w-[50%] max-w-[50%] ml-[25%]"
        >
          <p class="mt-8 font-medium text-slate-700 dark:text-slate-200">
=======
        <div v-if="isWhatsAppCloudInbox" class="w-[50%] max-w-[50%] ml-[25%]">
          <p class="mt-8 font-medium text-n-slate-11">
>>>>>>> 30a3a352
            {{ $t('INBOX_MGMT.ADD.WHATSAPP.API_CALLBACK.WEBHOOK_URL') }}
          </p>
          <woot-code lang="html" :script="currentInbox.callback_webhook_url" />
          <p class="mt-8 font-medium text-n-slate-11">
            {{
              $t(
                'INBOX_MGMT.ADD.WHATSAPP.API_CALLBACK.WEBHOOK_VERIFICATION_TOKEN'
              )
            }}
          </p>
          <woot-code
            lang="html"
            :script="currentInbox.provider_config.webhook_verify_token"
          />
        </div>
        <div class="w-[50%] max-w-[50%] ml-[25%]">
          <woot-code
            v-if="isALineInbox"
            lang="html"
            :script="currentInbox.callback_webhook_url"
          />
        </div>
        <div class="w-[50%] max-w-[50%] ml-[25%]">
          <woot-code
            v-if="isASmsInbox"
            lang="html"
            :script="currentInbox.callback_webhook_url"
          />
        </div>
        <div
          v-if="isAEmailInbox && !currentInbox.provider"
          class="w-[50%] max-w-[50%] ml-[25%]"
        >
          <woot-code lang="html" :script="currentInbox.forward_to_email" />
        </div>
        <div class="flex justify-center gap-2 mt-4">
          <router-link
            :to="{
              name: 'settings_inbox_show',
              params: { inboxId: $route.params.inbox_id },
            }"
          >
            <NextButton
              outline
              slate
              :label="$t('INBOX_MGMT.FINISH.MORE_SETTINGS')"
            />
          </router-link>
          <router-link
            :to="{
              name: 'inbox_dashboard',
              params: { inboxId: $route.params.inbox_id },
            }"
          >
            <NextButton
              solid
              teal
              :label="$t('INBOX_MGMT.FINISH.BUTTON_TEXT')"
            />
          </router-link>
        </div>
      </div>
    </EmptyState>
  </div>
</template><|MERGE_RESOLUTION|>--- conflicted
+++ resolved
@@ -120,16 +120,11 @@
             :script="currentInbox.callback_webhook_url"
           />
         </div>
-<<<<<<< HEAD
         <div
           v-if="shouldShowWhatsAppWebhookDetails"
           class="w-[50%] max-w-[50%] ml-[25%]"
         >
           <p class="mt-8 font-medium text-slate-700 dark:text-slate-200">
-=======
-        <div v-if="isWhatsAppCloudInbox" class="w-[50%] max-w-[50%] ml-[25%]">
-          <p class="mt-8 font-medium text-n-slate-11">
->>>>>>> 30a3a352
             {{ $t('INBOX_MGMT.ADD.WHATSAPP.API_CALLBACK.WEBHOOK_URL') }}
           </p>
           <woot-code lang="html" :script="currentInbox.callback_webhook_url" />
