--- conflicted
+++ resolved
@@ -176,37 +176,6 @@
       <woot-code :script="inbox.voice_status_webhook_url" lang="html" />
     </SettingsSection>
   </div>
-<<<<<<< HEAD
-  <div v-else-if="isAVoiceChannel" class="mx-8">
-    <SettingsSection
-      :title="$t('INBOX_MGMT.ADD.TWILIO.API_CALLBACK.TITLE')"
-      :sub-title="$t('INBOX_MGMT.ADD.TWILIO.API_CALLBACK.SUBTITLE')"
-    >
-      <div class="space-y-4">
-        <div>
-          <div class="text-sm text-slate-500 mb-1">
-            {{ $t('INBOX_MGMT.ADD.TWILIO_VOICE.CALL_WEBHOOK_LABEL') }}
-          </div>
-          <woot-code :script="voiceCallWebhookUrl" lang="html" />
-        </div>
-        <div>
-          <div class="text-sm text-slate-500 mb-1">
-            {{ $t('INBOX_MGMT.ADD.TWILIO_VOICE.TWIML_APP_VOICE_LABEL') }}
-          </div>
-          <woot-code :script="voiceTwimlUrl" lang="html" />
-        </div>
-        <div>
-          <div class="text-sm text-slate-500 mb-1">
-            {{ $t('INBOX_MGMT.ADD.TWILIO_VOICE.STATUS_CALLBACK_LABEL') }}
-          </div>
-          <woot-code :script="voiceStatusCallbackUrl" lang="html" />
-        </div>
-      </div>
-    </SettingsSection>
-  </div>
-=======
-
->>>>>>> e863a522
   <div v-else-if="isALineChannel" class="mx-8">
     <SettingsSection
       :title="$t('INBOX_MGMT.ADD.LINE_CHANNEL.API_CALLBACK.TITLE')"
