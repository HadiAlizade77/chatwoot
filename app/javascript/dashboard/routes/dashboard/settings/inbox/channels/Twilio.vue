--- conflicted
+++ resolved
@@ -1,6 +1,6 @@
 <!-- Deprecated in favour of separate files for SMS and Whatsapp and also to implement new providers for each platform in the future-->
 <template>
-  <form class="mx-0 flex flex-wrap" @submit.prevent="createChannel()">
+  <form class="flex flex-wrap mx-0" @submit.prevent="createChannel()">
     <div class="w-[65%] flex-shrink-0 flex-grow-0 max-w-[65%]">
       <label :class="{ error: v$.channelName.$error }">
         {{ $t('INBOX_MGMT.ADD.TWILIO.CHANNEL_NAME.LABEL') }}
@@ -137,12 +137,8 @@
 
 <script>
 import { mapGetters } from 'vuex';
-<<<<<<< HEAD
-import alertMixin from 'shared/mixins/alertMixin';
 import { useVuelidate } from '@vuelidate/core';
-=======
 import { useAlert } from 'dashboard/composables';
->>>>>>> 79aa5a5d
 import { required } from 'vuelidate/lib/validators';
 import router from '../../../../index';
 import { isPhoneE164OrEmpty } from 'shared/helpers/Validators';
