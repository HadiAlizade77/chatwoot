<template>
  <div class="h-auto overflow-auto flex flex-col">
    <woot-modal-header
      :header-title="$t('CAMPAIGN.ADD.TITLE')"
      :header-content="$t('CAMPAIGN.ADD.DESC')"
    />
    <form class="flex flex-col w-full" @submit.prevent="addCampaign">
      <div class="w-full">
        <woot-input
          v-model="title"
          :label="$t('CAMPAIGN.ADD.FORM.TITLE.LABEL')"
          type="text"
          :class="{ error: v$.title.$error }"
          :error="v$.title.$error ? $t('CAMPAIGN.ADD.FORM.TITLE.ERROR') : ''"
          :placeholder="$t('CAMPAIGN.ADD.FORM.TITLE.PLACEHOLDER')"
          @blur="v$.title.$touch"
        />

        <div v-if="isOngoingType" class="editor-wrap">
          <label>
            {{ $t('CAMPAIGN.ADD.FORM.MESSAGE.LABEL') }}
          </label>
          <div>
            <woot-message-editor
              v-model="message"
              class="message-editor"
              :class="{ editor_warning: v$.message.$error }"
              :placeholder="$t('CAMPAIGN.ADD.FORM.MESSAGE.PLACEHOLDER')"
              @blur="v$.message.$touch"
            />
            <span v-if="v$.message.$error" class="editor-warning__message">
              {{ $t('CAMPAIGN.ADD.FORM.MESSAGE.ERROR') }}
            </span>
          </div>
        </div>

        <label v-else :class="{ error: v$.message.$error }">
          {{ $t('CAMPAIGN.ADD.FORM.MESSAGE.LABEL') }}
          <textarea
            v-model="message"
            rows="5"
            type="text"
            :placeholder="$t('CAMPAIGN.ADD.FORM.MESSAGE.PLACEHOLDER')"
            @blur="v$.message.$touch"
          />
          <span v-if="v$.message.$error" class="message">
            {{ $t('CAMPAIGN.ADD.FORM.MESSAGE.ERROR') }}
          </span>
        </label>

        <label :class="{ error: v$.selectedInbox.$error }">
          {{ $t('CAMPAIGN.ADD.FORM.INBOX.LABEL') }}
          <select v-model="selectedInbox" @change="onChangeInbox($event)">
            <option v-for="item in inboxes" :key="item.name" :value="item.id">
              {{ item.name }}
            </option>
          </select>
          <span v-if="v$.selectedInbox.$error" class="message">
            {{ $t('CAMPAIGN.ADD.FORM.INBOX.ERROR') }}
          </span>
        </label>

        <label
          v-if="isOneOffType"
          class="multiselect-wrap--small"
          :class="{ error: v$.selectedAudience.$error }"
        >
          {{ $t('CAMPAIGN.ADD.FORM.AUDIENCE.LABEL') }}
          <multiselect
            v-model="selectedAudience"
            :options="audienceList"
            track-by="id"
            label="title"
            :multiple="true"
            :close-on-select="false"
            :clear-on-select="false"
            :hide-selected="true"
            :placeholder="$t('CAMPAIGN.ADD.FORM.AUDIENCE.PLACEHOLDER')"
            selected-label
            :select-label="$t('FORMS.MULTISELECT.ENTER_TO_SELECT')"
            :deselect-label="$t('FORMS.MULTISELECT.ENTER_TO_REMOVE')"
            @blur="v$.selectedAudience.$touch"
            @select="v$.selectedAudience.$touch"
          />
          <span v-if="v$.selectedAudience.$error" class="message">
            {{ $t('CAMPAIGN.ADD.FORM.AUDIENCE.ERROR') }}
          </span>
        </label>

        <label
          v-if="isOngoingType"
          :class="{ error: v$.selectedSender.$error }"
        >
          {{ $t('CAMPAIGN.ADD.FORM.SENT_BY.LABEL') }}
          <select v-model="selectedSender">
            <option
              v-for="sender in sendersAndBotList"
              :key="sender.name"
              :value="sender.id"
            >
              {{ sender.name }}
            </option>
          </select>
          <span v-if="v$.selectedSender.$error" class="message">
            {{ $t('CAMPAIGN.ADD.FORM.SENT_BY.ERROR') }}
          </span>
        </label>

        <label v-if="isOneOffType">
          {{ $t('CAMPAIGN.ADD.FORM.SCHEDULED_AT.LABEL') }}
          <woot-date-time-picker
            :value="scheduledAt"
            :confirm-text="$t('CAMPAIGN.ADD.FORM.SCHEDULED_AT.CONFIRM')"
            :placeholder="$t('CAMPAIGN.ADD.FORM.SCHEDULED_AT.PLACEHOLDER')"
            @change="onChange"
          />
        </label>

        <woot-input
          v-if="isOngoingType"
          v-model="endPoint"
          :label="$t('CAMPAIGN.ADD.FORM.END_POINT.LABEL')"
          type="text"
          :class="{ error: v$.endPoint.$error }"
          :error="
            v$.endPoint.$error ? $t('CAMPAIGN.ADD.FORM.END_POINT.ERROR') : ''
          "
          :placeholder="$t('CAMPAIGN.ADD.FORM.END_POINT.PLACEHOLDER')"
          @blur="v$.endPoint.$touch"
        />
        <woot-input
          v-if="isOngoingType"
          v-model="timeOnPage"
          :label="$t('CAMPAIGN.ADD.FORM.TIME_ON_PAGE.LABEL')"
          type="text"
          :class="{ error: v$.timeOnPage.$error }"
          :error="
            v$.timeOnPage.$error
              ? $t('CAMPAIGN.ADD.FORM.TIME_ON_PAGE.ERROR')
              : ''
          "
          :placeholder="$t('CAMPAIGN.ADD.FORM.TIME_ON_PAGE.PLACEHOLDER')"
          @blur="v$.timeOnPage.$touch"
        />
        <label v-if="isOngoingType">
          <input
            v-model="enabled"
            type="checkbox"
            value="enabled"
            name="enabled"
          />
          {{ $t('CAMPAIGN.ADD.FORM.ENABLED') }}
        </label>
        <label v-if="isOngoingType">
          <input
            v-model="triggerOnlyDuringBusinessHours"
            type="checkbox"
            value="triggerOnlyDuringBusinessHours"
            name="triggerOnlyDuringBusinessHours"
          />
          {{ $t('CAMPAIGN.ADD.FORM.TRIGGER_ONLY_BUSINESS_HOURS') }}
        </label>
      </div>

      <div class="flex flex-row justify-end gap-2 py-2 px-0 w-full">
        <woot-button :is-loading="uiFlags.isCreating">
          {{ $t('CAMPAIGN.ADD.CREATE_BUTTON_TEXT') }}
        </woot-button>
        <woot-button variant="clear" @click.prevent="onClose">
          {{ $t('CAMPAIGN.ADD.CANCEL_BUTTON_TEXT') }}
        </woot-button>
      </div>
    </form>
  </div>
</template>

<script>
import { mapGetters } from 'vuex';
import { useVuelidate } from '@vuelidate/core';
import { required } from 'vuelidate/lib/validators';
import { useAlert } from 'dashboard/composables';
import WootMessageEditor from 'dashboard/components/widgets/WootWriter/Editor.vue';
import campaignMixin from 'shared/mixins/campaignMixin';
import WootDateTimePicker from 'dashboard/components/ui/DateTimePicker.vue';
import { URLPattern } from 'urlpattern-polyfill';
import { CAMPAIGNS_EVENTS } from '../../../../helper/AnalyticsHelper/events';

export default {
  components: {
    WootDateTimePicker,
    WootMessageEditor,
  },
<<<<<<< HEAD
  mixins: [alertMixin, campaignMixin],
  setup() {
    return { v$: useVuelidate() };
  },
=======

  mixins: [campaignMixin],
>>>>>>> 79aa5a5d
  data() {
    return {
      title: '',
      message: '',
      selectedSender: 0,
      selectedInbox: null,
      endPoint: '',
      timeOnPage: 10,
      show: true,
      enabled: true,
      triggerOnlyDuringBusinessHours: false,
      scheduledAt: null,
      selectedAudience: [],
      senderList: [],
    };
  },

  validations() {
    const commonValidations = {
      title: {
        required,
      },
      message: {
        required,
      },
      selectedInbox: {
        required,
      },
    };
    if (this.isOngoingType) {
      return {
        ...commonValidations,
        selectedSender: {
          required,
        },
        endPoint: {
          required,
          shouldBeAValidURLPattern(value) {
            try {
              // eslint-disable-next-line
              new URLPattern(value);
              return true;
            } catch (error) {
              return false;
            }
          },
          shouldStartWithHTTP(value) {
            if (value) {
              return (
                value.startsWith('https://') || value.startsWith('http://')
              );
            }
            return false;
          },
        },
        timeOnPage: {
          required,
        },
      };
    }
    return {
      ...commonValidations,
      selectedAudience: {
        isEmpty() {
          return !!this.selectedAudience.length;
        },
      },
    };
  },
  computed: {
    ...mapGetters({
      uiFlags: 'campaigns/getUIFlags',
      audienceList: 'labels/getLabels',
    }),
    inboxes() {
      if (this.isOngoingType) {
        return this.$store.getters['inboxes/getWebsiteInboxes'];
      }
      return this.$store.getters['inboxes/getSMSInboxes'];
    },
    sendersAndBotList() {
      return [
        {
          id: 0,
          name: 'Bot',
        },
        ...this.senderList,
      ];
    },
  },
  mounted() {
    this.$track(CAMPAIGNS_EVENTS.OPEN_NEW_CAMPAIGN_MODAL, {
      type: this.campaignType,
    });
  },
  methods: {
    onClose() {
      this.$emit('on-close');
    },
    onChange(value) {
      this.scheduledAt = value;
    },
    async onChangeInbox() {
      try {
        const response = await this.$store.dispatch('inboxMembers/get', {
          inboxId: this.selectedInbox,
        });
        const {
          data: { payload: inboxMembers },
        } = response;
        this.senderList = inboxMembers;
      } catch (error) {
        const errorMessage =
          error?.response?.message || this.$t('CAMPAIGN.ADD.API.ERROR_MESSAGE');
        useAlert(errorMessage);
      }
    },
    getCampaignDetails() {
      let campaignDetails = null;
      if (this.isOngoingType) {
        campaignDetails = {
          title: this.title,
          message: this.message,
          inbox_id: this.selectedInbox,
          sender_id: this.selectedSender || null,
          enabled: this.enabled,
          trigger_only_during_business_hours:
            // eslint-disable-next-line prettier/prettier
            this.triggerOnlyDuringBusinessHours,
          trigger_rules: {
            url: this.endPoint,
            time_on_page: this.timeOnPage,
          },
        };
      } else {
        const audience = this.selectedAudience.map(item => {
          return {
            id: item.id,
            type: 'Label',
          };
        });
        campaignDetails = {
          title: this.title,
          message: this.message,
          inbox_id: this.selectedInbox,
          scheduled_at: this.scheduledAt,
          audience,
        };
      }
      return campaignDetails;
    },
    async addCampaign() {
      this.v$.$touch();
      if (this.v$.$invalid) {
        return;
      }
      try {
        const campaignDetails = this.getCampaignDetails();
        await this.$store.dispatch('campaigns/create', campaignDetails);

        // tracking this here instead of the store to track the type of campaign
        this.$track(CAMPAIGNS_EVENTS.CREATE_CAMPAIGN, {
          type: this.campaignType,
        });

        useAlert(this.$t('CAMPAIGN.ADD.API.SUCCESS_MESSAGE'));
        this.onClose();
      } catch (error) {
        const errorMessage =
          error?.response?.message || this.$t('CAMPAIGN.ADD.API.ERROR_MESSAGE');
        useAlert(errorMessage);
      }
    },
  },
};
</script>
<style lang="scss" scoped>
::v-deep .ProseMirror-woot-style {
  height: 5rem;
}

.message-editor {
  @apply px-3;

  ::v-deep {
    .ProseMirror-menubar {
      @apply rounded-tl-[4px];
    }
  }
}
</style><|MERGE_RESOLUTION|>--- conflicted
+++ resolved
@@ -1,5 +1,5 @@
 <template>
-  <div class="h-auto overflow-auto flex flex-col">
+  <div class="flex flex-col h-auto overflow-auto">
     <woot-modal-header
       :header-title="$t('CAMPAIGN.ADD.TITLE')"
       :header-content="$t('CAMPAIGN.ADD.DESC')"
@@ -162,7 +162,7 @@
         </label>
       </div>
 
-      <div class="flex flex-row justify-end gap-2 py-2 px-0 w-full">
+      <div class="flex flex-row justify-end w-full gap-2 px-0 py-2">
         <woot-button :is-loading="uiFlags.isCreating">
           {{ $t('CAMPAIGN.ADD.CREATE_BUTTON_TEXT') }}
         </woot-button>
@@ -190,15 +190,10 @@
     WootDateTimePicker,
     WootMessageEditor,
   },
-<<<<<<< HEAD
-  mixins: [alertMixin, campaignMixin],
+  mixins: [campaignMixin],
   setup() {
     return { v$: useVuelidate() };
   },
-=======
-
-  mixins: [campaignMixin],
->>>>>>> 79aa5a5d
   data() {
     return {
       title: '',
