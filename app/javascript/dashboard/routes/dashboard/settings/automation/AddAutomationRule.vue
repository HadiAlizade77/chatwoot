--- conflicted
+++ resolved
@@ -3,7 +3,6 @@
 import automationMethodsMixin from 'dashboard/mixins/automations/methodsMixin';
 import FilterInputBox from 'dashboard/components/widgets/FilterInput/Index.vue';
 import AutomationActionInput from 'dashboard/components/widgets/AutomationActionInput.vue';
-// import { useVuelidate } from '@vuelidate/core';
 
 import {
   AUTOMATION_RULE_EVENTS,
@@ -138,11 +137,7 @@
           </label>
           <p
             v-if="hasAutomationMutated"
-<<<<<<< HEAD
             class="text-xs text-right text-green-500 dark:text-green-500"
-=======
-            class="text-xs text-green-500 dark:text-green-500 text-right"
->>>>>>> ce8e1ec9
           >
             {{ $t('AUTOMATION.FORM.RESET_MESSAGE') }}
           </p>
@@ -247,103 +242,4 @@
       </div>
     </div>
   </div>
-<<<<<<< HEAD
-</template>
-=======
-</template>
-
-<script>
-import { mapGetters } from 'vuex';
-import automationMethodsMixin from 'dashboard/mixins/automations/methodsMixin';
-import filterInputBox from 'dashboard/components/widgets/FilterInput/Index.vue';
-import automationActionInput from 'dashboard/components/widgets/AutomationActionInput.vue';
-// import { useVuelidate } from '@vuelidate/core';
-
-import {
-  AUTOMATION_RULE_EVENTS,
-  AUTOMATION_ACTION_TYPES,
-  AUTOMATIONS,
-} from './constants';
-export default {
-  components: {
-    filterInputBox,
-    automationActionInput,
-  },
-  mixins: [automationMethodsMixin],
-  props: {
-    onClose: {
-      type: Function,
-      default: () => {},
-    },
-  },
-  data() {
-    return {
-      automationTypes: JSON.parse(JSON.stringify(AUTOMATIONS)),
-      automationRuleEvent: AUTOMATION_RULE_EVENTS[0].key,
-      automationRuleEvents: AUTOMATION_RULE_EVENTS,
-      automationMutated: false,
-      show: true,
-      automation: {
-        name: null,
-        description: null,
-        event_name: 'conversation_created',
-        conditions: [
-          {
-            attribute_key: 'status',
-            filter_operator: 'equal_to',
-            values: '',
-            query_operator: 'and',
-            custom_attribute_type: '',
-          },
-        ],
-        actions: [
-          {
-            action_name: 'assign_agent',
-            action_params: [],
-          },
-        ],
-      },
-      showDeleteConfirmationModal: false,
-      allCustomAttributes: [],
-      mode: 'create',
-      errors: {},
-    };
-  },
-  computed: {
-    ...mapGetters({
-      accountId: 'getCurrentAccountId',
-      isFeatureEnabledonAccount: 'accounts/isFeatureEnabledonAccount',
-    }),
-    hasAutomationMutated() {
-      if (
-        this.automation.conditions[0].values ||
-        this.automation.actions[0].action_params.length
-      )
-        return true;
-      return false;
-    },
-    automationActionTypes() {
-      const isSLAEnabled = this.isFeatureEnabled('sla');
-      return isSLAEnabled
-        ? AUTOMATION_ACTION_TYPES
-        : AUTOMATION_ACTION_TYPES.filter(action => action.key !== 'add_sla');
-    },
-  },
-  mounted() {
-    this.$store.dispatch('inboxes/get');
-    this.$store.dispatch('agents/get');
-    this.$store.dispatch('contacts/get');
-    this.$store.dispatch('teams/get');
-    this.$store.dispatch('labels/get');
-    this.$store.dispatch('campaigns/get');
-    this.allCustomAttributes = this.$store.getters['attributes/getAttributes'];
-    this.manifestCustomAttributes();
-  },
-  methods: {
-    isFeatureEnabled(flag) {
-      return this.isFeatureEnabledonAccount(this.accountId, flag);
-    },
-  },
-};
-</script>
->>>>>>> ce8e1ec9
+</template>