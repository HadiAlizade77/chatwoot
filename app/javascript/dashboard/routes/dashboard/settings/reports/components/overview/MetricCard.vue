--- conflicted
+++ resolved
@@ -4,14 +4,6 @@
   >
     <div class="card-header">
       <slot name="header">
-<<<<<<< HEAD
-        <div class="card-header--title-area">
-          <h5>{{ header }}</h5>
-          <span v-if="isLive" class="live">
-            <span class="ellipse" /><span>{{
-              $t('OVERVIEW_REPORTS.LIVE')
-            }}</span>
-=======
         <div class="flex items-center gap-0.5 flex-row">
           <h5
             class="mb-0 text-slate-800 dark:text-slate-100 font-medium text-xl"
@@ -19,6 +11,7 @@
             {{ header }}
           </h5>
           <span
+            v-if="isLive"
             class="flex flex-row items-center pr-2 pl-2 m-1 rounded-sm text-green-400 dark:text-green-400 text-xs bg-green-100/30 dark:bg-green-100/20"
           >
             <span
@@ -27,7 +20,6 @@
             <span>
               {{ $t('OVERVIEW_REPORTS.LIVE') }}
             </span>
->>>>>>> 87d92f73
           </span>
         </div>
         <div class="card-header--control-area">
@@ -35,14 +27,11 @@
         </div>
       </slot>
     </div>
-<<<<<<< HEAD
-    <div v-if="!isLoading" class="card-body row" :class="!isLive ? 'px-0' : ''">
-=======
     <div
       v-if="!isLoading"
       class="card-body max-w-full w-full ml-auto mr-auto justify-between flex"
+      :class="!isLive ? 'px-0' : ''"
     >
->>>>>>> 87d92f73
       <slot />
     </div>
     <div
@@ -127,11 +116,8 @@
     }
   }
 }
-<<<<<<< HEAD
 
 .conversation-metric-loader {
   @apply items-center flex text-base justify-center;
 }
-=======
->>>>>>> 87d92f73
 </style>