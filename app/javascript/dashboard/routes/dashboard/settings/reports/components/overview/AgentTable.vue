--- conflicted
+++ resolved
@@ -57,7 +57,6 @@
   },
   computed: {
     tableData() {
-<<<<<<< HEAD
       return this.agents.map(agent => {
         const agentMetrics = this.getAgentMetrics(agent.id);
         return {
@@ -69,21 +68,6 @@
           status: agent.availability_status,
         };
       });
-=======
-      return this.agentMetrics
-        .filter(agentMetric => this.getAgentInformation(agentMetric.id))
-        .map(agent => {
-          const agentInformation = this.getAgentInformation(agent.id);
-          return {
-            agent: agentInformation.name || agentInformation.available_name,
-            email: agentInformation.email,
-            thumbnail: agentInformation.thumbnail,
-            open: agent.metric.open || 0,
-            unattended: agent.metric.unattended || 0,
-            status: agentInformation.availability_status,
-          };
-        });
->>>>>>> fe246698
     },
     columns() {
       return [
@@ -135,19 +119,14 @@
     },
   },
   methods: {
-<<<<<<< HEAD
     getAgentMetrics(id) {
       return (
         this.agentMetrics.find(metrics => metrics.assignee_id === Number(id)) ||
         {}
       );
-=======
+    },
     onPageNumberChange(pageIndex) {
       this.$emit('page-change', pageIndex);
-    },
-    getAgentInformation(id) {
-      return this.agents?.find(agent => agent.id === Number(id));
->>>>>>> fe246698
     },
   },
 };
