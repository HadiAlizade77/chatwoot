<script setup>
import { computed } from 'vue';

import format from 'date-fns/format';
import getDay from 'date-fns/getDay';

import { getQuantileIntervals } from '@chatwoot/utils';

import { groupHeatmapByDay } from 'helpers/ReportsDataHelper';
import { useI18n } from 'dashboard/composables/useI18n';

const { t } = useI18n();
const props = defineProps({
  heatData: {
    type: Array,
    default: () => [],
  },
  isLoading: {
    type: Boolean,
    default: false,
  },
});

const processedData = computed(() => {
  return groupHeatmapByDay(props.heatData);
});

const quantileRange = computed(() => {
  const flattendedData = props.heatData.map(data => data.value);
  return getQuantileIntervals(flattendedData, [0.2, 0.4, 0.6, 0.8, 0.9, 0.99]);
});

function getCountTooltip(value) {
  if (!value) {
    return t('OVERVIEW_REPORTS.CONVERSATION_HEATMAP.NO_CONVERSATIONS');
  }

  if (value === 1) {
    return t('OVERVIEW_REPORTS.CONVERSATION_HEATMAP.CONVERSATION', {
      count: value,
    });
  }

  return t('OVERVIEW_REPORTS.CONVERSATION_HEATMAP.CONVERSATIONS', {
    count: value,
  });
}

function formatDate(dateString) {
  return format(new Date(dateString), 'MMM d, yyyy');
}

function getDayOfTheWeek(date) {
  const dayIndex = getDay(date);
  const days = [
    t('DAYS_OF_WEEK.SUNDAY'),
    t('DAYS_OF_WEEK.MONDAY'),
    t('DAYS_OF_WEEK.TUESDAY'),
    t('DAYS_OF_WEEK.WEDNESDAY'),
    t('DAYS_OF_WEEK.THURSDAY'),
    t('DAYS_OF_WEEK.FRIDAY'),
    t('DAYS_OF_WEEK.SATURDAY'),
  ];
  return days[dayIndex];
}
function getHeatmapLevelClass(value) {
  if (!value)
    return 'outline-slate-100 dark:outline-slate-700 dark:bg-slate-700/40 bg-slate-50/50';

  let level = [...quantileRange.value, Infinity].findIndex(
    range => value <= range && value > 0
  );

  if (level > 6) level = 5;

  if (level === 0) {
    return 'outline-slate-100 dark:outline-slate-700 dark:bg-slate-700/40 bg-slate-50/50';
  }

  const classes = [
    'bg-woot-50 dark:bg-woot-800/40 dark:outline-woot-800/80',
    'bg-woot-100 dark:bg-woot-800/30 dark:outline-woot-800/80',
    'bg-woot-200 dark:bg-woot-500/40 dark:outline-woot-700/80',
    'bg-woot-300 dark:bg-woot-500/60 dark:outline-woot-600/80',
    'bg-woot-600 dark:bg-woot-500/80 dark:outline-woot-500/80',
    'bg-woot-800 dark:bg-woot-500 dark:outline-woot-400/80',
  ];

  return classes[level - 1];
}
</script>

<template>
  <div
    class="grid relative w-full gap-x-4 gap-y-2.5 overflow-y-scroll md:overflow-visible grid-cols-[80px_1fr] min-h-72"
  >
    <template v-if="isLoading">
      <div class="grid gap-[5px] flex-shrink-0">
        <div
          v-for="ii in 7"
          :key="ii"
          class="w-full rounded-sm bg-slate-100 dark:bg-slate-900 animate-loader-pulse h-8 min-w-[70px]"
        />
      </div>
      <div class="grid gap-[5px] w-full min-w-[700px]">
        <div
          v-for="ii in 7"
          :key="ii"
          class="grid gap-[5px] grid-cols-[repeat(24,_1fr)]"
        >
          <div
            v-for="jj in 24"
            :key="jj"
            class="w-full h-8 rounded-sm bg-slate-100 dark:bg-slate-900 animate-loader-pulse"
          />
        </div>
      </div>
      <div />
      <div
        class="grid grid-cols-[repeat(24,_1fr)] gap-[5px] w-full text-[8px] font-semibold h-5 text-slate-800 dark:text-slate-200"
      >
        <div
          v-for="ii in 24"
          :key="ii"
          class="flex items-center justify-center"
        >
          {{ ii - 1 }} – {{ ii }}
        </div>
      </div>
    </template>
    <template v-else>
      <div class="grid gap-[5px] flex-shrink-0">
        <div
          v-for="dateKey in processedData.keys()"
          :key="dateKey"
          class="h-8 min-w-[70px] text-slate-800 dark:text-slate-200 text-[10px] font-semibold flex flex-col items-end justify-center"
        >
          {{ getDayOfTheWeek(new Date(dateKey)) }}
          <time class="font-normal text-slate-700 dark:text-slate-200">
            {{ formatDate(dateKey) }}
          </time>
        </div>
      </div>
      <div class="grid gap-[5px] w-full min-w-[700px]">
        <div
          v-for="dateKey in processedData.keys()"
          :key="dateKey"
          class="grid gap-[5px] grid-cols-[repeat(24,_1fr)]"
        >
          <div
            v-for="data in processedData.get(dateKey)"
            :key="data.timestamp"
            v-tooltip.top="getCountTooltip(data.value)"
            class="h-8 rounded-sm shadow-inner dark:outline dark:outline-1 shadow-black"
            :class="getHeatmapLevelClass(data.value)"
          />
        </div>
      </div>
      <div />
      <div
        class="grid grid-cols-[repeat(24,_1fr)] gap-[5px] w-full text-[8px] font-semibold h-5 text-slate-800 dark:text-slate-200"
      >
        <div
          v-for="ii in 24"
          :key="ii"
          class="flex items-center justify-center"
        >
          {{ ii - 1 }} – {{ ii }}
        </div>
      </div>
    </template>
  </div>
<<<<<<< HEAD
</template>
<script>
import { getQuantileIntervals } from '@chatwoot/utils';
import format from 'date-fns/format';
import getDay from 'date-fns/getDay';

import { groupHeatmapByDay } from 'helpers/ReportsDataHelper';

export default {
  name: 'Heatmap',
  props: {
    heatData: {
      type: Array,
      default: () => [],
    },
    selectedDayFilter: {
      type: Object,
      default: () => ({}),
    },
    isLoading: {
      type: Boolean,
      default: false,
    },
  },
  computed: {
    processedData() {
      return groupHeatmapByDay(this.heatData);
    },
    quantileRange() {
      const flattendedData = this.heatData.map(data => data.value);
      return getQuantileIntervals(
        flattendedData,
        [0.2, 0.4, 0.6, 0.8, 0.9, 0.99]
      );
    },
  },
  methods: {
    getCountTooltip(value) {
      if (!value) {
        return this.$t(
          'OVERVIEW_REPORTS.CONVERSATION_HEATMAP.NO_CONVERSATIONS'
        );
      }

      if (value === 1) {
        return this.$t('OVERVIEW_REPORTS.CONVERSATION_HEATMAP.CONVERSATION', {
          count: value,
        });
      }

      return this.$t('OVERVIEW_REPORTS.CONVERSATION_HEATMAP.CONVERSATIONS', {
        count: value,
      });
    },
    formatDate(dateString) {
      return format(new Date(dateString), 'MMM d, yyyy');
    },
    getDayOfTheWeek(date) {
      const dayIndex = getDay(date);
      const days = [
        this.$t('DAYS_OF_WEEK.SUNDAY'),
        this.$t('DAYS_OF_WEEK.MONDAY'),
        this.$t('DAYS_OF_WEEK.TUESDAY'),
        this.$t('DAYS_OF_WEEK.WEDNESDAY'),
        this.$t('DAYS_OF_WEEK.THURSDAY'),
        this.$t('DAYS_OF_WEEK.FRIDAY'),
        this.$t('DAYS_OF_WEEK.SATURDAY'),
      ];
      return days[dayIndex];
    },
    getHeatmapLevelClass(value) {
      if (!value) return '';

      const level = [...this.quantileRange, Infinity].findIndex(
        range => value <= range && value > 0
      );

      if (level > 6) {
        return 'l6';
      }

      return `l${level}`;
    },
  },
};
</script>

<style scoped lang="scss">
$heatmap-colors: (
  level-1: var(--w-50),
  level-2: var(--w-100),
  level-3: var(--w-300),
  level-4: var(--w-500),
  level-5: var(--w-700),
  level-6: var(--w-900),
);

$heatmap-hover-border-color: (
  level-1: var(--w-25),
  level-2: var(--w-50),
  level-3: var(--w-100),
  level-4: var(--w-300),
  level-5: var(--w-500),
  level-6: var(--w-700),
);

$tile-height: 1.875rem;
$tile-gap: var(--space-smaller);
$container-gap-row: var(--space-one);
$container-gap-column: var(--space-two);
$marker-height: var(--space-two);

@mixin heatmap-level($level) {
  $color: map-get($heatmap-colors, 'level-#{$level}');
  background-color: $color;

  &:hover {
    border: 1px solid map-get($heatmap-hover-border-color, 'level-#{$level}');
  }
}

@media screen and (max-width: 768px) {
  .heatmap-container {
    overflow-y: auto;
  }
}

.loading-cell {
  background-color: var(--color-background-light);
  border: 0px;

  animation: loading-pulse 2s cubic-bezier(0.4, 0, 0.6, 1) infinite;
}

@keyframes loading-pulse {
  0%,
  100% {
    opacity: 1;
  }

  50% {
    opacity: 0;
  }
}

.heatmap-container {
  display: grid;
  position: relative;
  width: 100%;
  gap: $container-gap-row $container-gap-column;
  grid-template-columns: 80px 1fr;
  min-height: calc(
    7 * #{$tile-height} + 6 * #{$tile-gap} + #{$container-gap-row} + #{$marker-height}
  );
}

.heatmap-labels {
  display: grid;
  grid-template-rows: 1fr;
  gap: $tile-gap;
  flex-shrink: 0;

  .heatmap-axis-label {
    height: $tile-height;
    min-width: 70px;
    font-size: var(--font-size-micro);
    font-weight: var(--font-weight-bold);
    display: flex;
    flex-direction: column;
    align-items: end;
    justify-content: center;
    @apply text-slate-800 dark:text-slate-200;

    time {
      font-size: var(--font-size-micro);
      font-weight: var(--font-weight-normal);
      @apply text-slate-700 dark:text-slate-200;
    }
  }
}

.heatmap-grid {
  display: grid;
  grid-template-rows: 1fr;
  gap: $tile-gap;
  min-width: 700px;
  width: 100%;

  .heatmap-grid-row {
    display: grid;
    gap: $tile-gap;
    grid-template-columns: repeat(24, 1fr);
  }

  .heatmap-tile {
    width: auto;
    height: $tile-height;
    border-radius: var(--border-radius-normal);

    &:hover {
      box-shadow: var(--shadow-large);

      transform: translateY(-2px);
      transition:
        transform 0.2s ease-in-out,
        box-shadow 0.2s ease-in-out;
    }

    &:not(.l1):not(.l2):not(.l3):not(.l4):not(.l5):not(.l6) {
      background-color: var(--color-background-light);
      border: 1px solid var(--color-border-light);

      &:hover {
        transform: translateY(0);
        box-shadow: none;
        border: 1px solid var(--color-border-light);
      }
    }

    &.l1 {
      @include heatmap-level(1);
    }

    &.l2 {
      @include heatmap-level(2);
    }

    &.l3 {
      @include heatmap-level(3);
    }

    &.l4 {
      @include heatmap-level(4);
    }

    &.l5 {
      @include heatmap-level(5);
    }

    &.l6 {
      @include heatmap-level(6);
    }
  }
}

.heatmap-markers {
  display: grid;
  grid-template-columns: repeat(24, 1fr);
  gap: $tile-gap;
  width: 100%;
  font-size: var(--font-size-nano);
  font-weight: var(--font-weight-bold);
  height: $marker-height;
  color: var(--color-body);
  @apply text-slate-800 dark:text-slate-200;

  div {
    display: flex;
    align-items: center;
    justify-content: center;
  }
}
</style>
=======
</template>
>>>>>>> 87d92f73
<|MERGE_RESOLUTION|>--- conflicted
+++ resolved
@@ -170,270 +170,4 @@
       </div>
     </template>
   </div>
-<<<<<<< HEAD
-</template>
-<script>
-import { getQuantileIntervals } from '@chatwoot/utils';
-import format from 'date-fns/format';
-import getDay from 'date-fns/getDay';
-
-import { groupHeatmapByDay } from 'helpers/ReportsDataHelper';
-
-export default {
-  name: 'Heatmap',
-  props: {
-    heatData: {
-      type: Array,
-      default: () => [],
-    },
-    selectedDayFilter: {
-      type: Object,
-      default: () => ({}),
-    },
-    isLoading: {
-      type: Boolean,
-      default: false,
-    },
-  },
-  computed: {
-    processedData() {
-      return groupHeatmapByDay(this.heatData);
-    },
-    quantileRange() {
-      const flattendedData = this.heatData.map(data => data.value);
-      return getQuantileIntervals(
-        flattendedData,
-        [0.2, 0.4, 0.6, 0.8, 0.9, 0.99]
-      );
-    },
-  },
-  methods: {
-    getCountTooltip(value) {
-      if (!value) {
-        return this.$t(
-          'OVERVIEW_REPORTS.CONVERSATION_HEATMAP.NO_CONVERSATIONS'
-        );
-      }
-
-      if (value === 1) {
-        return this.$t('OVERVIEW_REPORTS.CONVERSATION_HEATMAP.CONVERSATION', {
-          count: value,
-        });
-      }
-
-      return this.$t('OVERVIEW_REPORTS.CONVERSATION_HEATMAP.CONVERSATIONS', {
-        count: value,
-      });
-    },
-    formatDate(dateString) {
-      return format(new Date(dateString), 'MMM d, yyyy');
-    },
-    getDayOfTheWeek(date) {
-      const dayIndex = getDay(date);
-      const days = [
-        this.$t('DAYS_OF_WEEK.SUNDAY'),
-        this.$t('DAYS_OF_WEEK.MONDAY'),
-        this.$t('DAYS_OF_WEEK.TUESDAY'),
-        this.$t('DAYS_OF_WEEK.WEDNESDAY'),
-        this.$t('DAYS_OF_WEEK.THURSDAY'),
-        this.$t('DAYS_OF_WEEK.FRIDAY'),
-        this.$t('DAYS_OF_WEEK.SATURDAY'),
-      ];
-      return days[dayIndex];
-    },
-    getHeatmapLevelClass(value) {
-      if (!value) return '';
-
-      const level = [...this.quantileRange, Infinity].findIndex(
-        range => value <= range && value > 0
-      );
-
-      if (level > 6) {
-        return 'l6';
-      }
-
-      return `l${level}`;
-    },
-  },
-};
-</script>
-
-<style scoped lang="scss">
-$heatmap-colors: (
-  level-1: var(--w-50),
-  level-2: var(--w-100),
-  level-3: var(--w-300),
-  level-4: var(--w-500),
-  level-5: var(--w-700),
-  level-6: var(--w-900),
-);
-
-$heatmap-hover-border-color: (
-  level-1: var(--w-25),
-  level-2: var(--w-50),
-  level-3: var(--w-100),
-  level-4: var(--w-300),
-  level-5: var(--w-500),
-  level-6: var(--w-700),
-);
-
-$tile-height: 1.875rem;
-$tile-gap: var(--space-smaller);
-$container-gap-row: var(--space-one);
-$container-gap-column: var(--space-two);
-$marker-height: var(--space-two);
-
-@mixin heatmap-level($level) {
-  $color: map-get($heatmap-colors, 'level-#{$level}');
-  background-color: $color;
-
-  &:hover {
-    border: 1px solid map-get($heatmap-hover-border-color, 'level-#{$level}');
-  }
-}
-
-@media screen and (max-width: 768px) {
-  .heatmap-container {
-    overflow-y: auto;
-  }
-}
-
-.loading-cell {
-  background-color: var(--color-background-light);
-  border: 0px;
-
-  animation: loading-pulse 2s cubic-bezier(0.4, 0, 0.6, 1) infinite;
-}
-
-@keyframes loading-pulse {
-  0%,
-  100% {
-    opacity: 1;
-  }
-
-  50% {
-    opacity: 0;
-  }
-}
-
-.heatmap-container {
-  display: grid;
-  position: relative;
-  width: 100%;
-  gap: $container-gap-row $container-gap-column;
-  grid-template-columns: 80px 1fr;
-  min-height: calc(
-    7 * #{$tile-height} + 6 * #{$tile-gap} + #{$container-gap-row} + #{$marker-height}
-  );
-}
-
-.heatmap-labels {
-  display: grid;
-  grid-template-rows: 1fr;
-  gap: $tile-gap;
-  flex-shrink: 0;
-
-  .heatmap-axis-label {
-    height: $tile-height;
-    min-width: 70px;
-    font-size: var(--font-size-micro);
-    font-weight: var(--font-weight-bold);
-    display: flex;
-    flex-direction: column;
-    align-items: end;
-    justify-content: center;
-    @apply text-slate-800 dark:text-slate-200;
-
-    time {
-      font-size: var(--font-size-micro);
-      font-weight: var(--font-weight-normal);
-      @apply text-slate-700 dark:text-slate-200;
-    }
-  }
-}
-
-.heatmap-grid {
-  display: grid;
-  grid-template-rows: 1fr;
-  gap: $tile-gap;
-  min-width: 700px;
-  width: 100%;
-
-  .heatmap-grid-row {
-    display: grid;
-    gap: $tile-gap;
-    grid-template-columns: repeat(24, 1fr);
-  }
-
-  .heatmap-tile {
-    width: auto;
-    height: $tile-height;
-    border-radius: var(--border-radius-normal);
-
-    &:hover {
-      box-shadow: var(--shadow-large);
-
-      transform: translateY(-2px);
-      transition:
-        transform 0.2s ease-in-out,
-        box-shadow 0.2s ease-in-out;
-    }
-
-    &:not(.l1):not(.l2):not(.l3):not(.l4):not(.l5):not(.l6) {
-      background-color: var(--color-background-light);
-      border: 1px solid var(--color-border-light);
-
-      &:hover {
-        transform: translateY(0);
-        box-shadow: none;
-        border: 1px solid var(--color-border-light);
-      }
-    }
-
-    &.l1 {
-      @include heatmap-level(1);
-    }
-
-    &.l2 {
-      @include heatmap-level(2);
-    }
-
-    &.l3 {
-      @include heatmap-level(3);
-    }
-
-    &.l4 {
-      @include heatmap-level(4);
-    }
-
-    &.l5 {
-      @include heatmap-level(5);
-    }
-
-    &.l6 {
-      @include heatmap-level(6);
-    }
-  }
-}
-
-.heatmap-markers {
-  display: grid;
-  grid-template-columns: repeat(24, 1fr);
-  gap: $tile-gap;
-  width: 100%;
-  font-size: var(--font-size-nano);
-  font-weight: var(--font-weight-bold);
-  height: $marker-height;
-  color: var(--color-body);
-  @apply text-slate-800 dark:text-slate-200;
-
-  div {
-    display: flex;
-    align-items: center;
-    justify-content: center;
-  }
-}
-</style>
-=======
-</template>
->>>>>>> 87d92f73
+</template>