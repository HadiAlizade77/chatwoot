<template>
  <div class="flex-1 overflow-auto p-4">
<<<<<<< HEAD
    <div class="row">
      <open-conversations />

      <div class="column small-12 medium-4 flex">
=======
    <div class="flex flex-col md:flex-row items-center">
      <div
        class="flex-1 w-full max-w-full md:w-[65%] md:max-w-[65%] conversation-metric"
      >
>>>>>>> 6956436a
        <metric-card
          :header="$t('OVERVIEW_REPORTS.AGENT_STATUS.HEADER')"
          class="flex-1"
        >
          <div
<<<<<<< HEAD
=======
            v-for="(metric, name, index) in conversationMetrics"
            :key="index"
            class="metric-content flex-1 min-w-0"
          >
            <h3 class="heading">
              {{ name }}
            </h3>
            <p class="metric">{{ metric }}</p>
          </div>
        </metric-card>
      </div>
      <div class="flex-1 w-full max-w-full md:w-[35%] md:max-w-[35%]">
        <metric-card :header="$t('OVERVIEW_REPORTS.AGENT_STATUS.HEADER')">
          <div
>>>>>>> 6956436a
            v-for="(metric, name, index) in agentStatusMetrics"
            :key="index"
            class="metric-content flex-1 min-w-0"
          >
            <h3 class="heading">
              {{ name }}
            </h3>
            <p class="metric">{{ metric }}</p>
          </div>
        </metric-card>
      </div>
    </div>
    <div class="max-w-full flex flex-wrap flex-row ml-auto mr-auto">
      <metric-card :header="$t('OVERVIEW_REPORTS.CONVERSATION_HEATMAP.HEADER')">
        <template #control>
          <multiselect-dropdown
            class="!mb-0 !w-1/3"
            :options="dayFilterOptions"
            :selected-item="selectedDayFilter"
            multiselector-title=""
            multiselector-placeholder="Date filter"
            no-search-result="No filter found"
            input-placeholder="Search for a filter"
            :is-filter="true"
            :has-thumbnail="false"
            @click="onSelectDateFilter"
          />
          <woot-button
            icon="arrow-download"
            size="small"
            variant="smooth"
            color-scheme="secondary"
            @click="downloadHeatmapData"
          >
            Download Report
          </woot-button>
        </template>
        <report-heatmap
          :selected-day-filter="selectedDayFilter"
          :heat-data="accountConversationHeatmap"
          :is-loading="uiFlags.isFetchingAccountConversationsHeatmap"
        />
      </metric-card>
    </div>
    <div class="max-w-full flex flex-wrap flex-row ml-auto mr-auto">
      <metric-card :header="$t('OVERVIEW_REPORTS.AGENT_CONVERSATIONS.HEADER')">
        <agent-table
          :agents="agents"
          :agent-metrics="agentConversationMetric"
          :page-index="pageIndex"
          :is-loading="uiFlags.isFetchingAgentConversationMetric"
        />
      </metric-card>
    </div>
    <div class="row">
      <metric-card :header="$t('OVERVIEW_REPORTS.TEAM_CONVERSATIONS.HEADER')">
        <team-table
          :teams="teams"
          :team-metrics="teamConversationMetric"
          :page-index="pageIndex"
          :is-loading="uiFlags.isFetchingTeamConversationMetric"
        />
      </metric-card>
    </div>
  </div>
</template>
<script>
import { mapGetters } from 'vuex';
import OpenConversations from './components/LiveReports/OpenConversations.vue';
import AgentTable from './components/overview/AgentTable.vue';
import TeamTable from './components/overview/TeamTable.vue';
import MetricCard from './components/overview/MetricCard.vue';
import ReportHeatmap from './components/Heatmap.vue';
import MultiselectDropdown from 'shared/components/ui/MultiselectDropdown.vue';

import endOfDay from 'date-fns/endOfDay';
import getUnixTime from 'date-fns/getUnixTime';
import startOfDay from 'date-fns/startOfDay';
import subDays from 'date-fns/subDays';
import { OVERVIEW_METRICS } from './constants';

const dayFilterOptions = [
  {
    id: 1,
    name: 'Last 7 days',
  },
  {
    id: 2,
    name: 'Last 30 days',
  },
];

export default {
  name: 'LiveReports',
  components: {
    OpenConversations,
    TeamTable,
    AgentTable,
    MetricCard,
    ReportHeatmap,
    MultiselectDropdown,
  },
  data() {
    return {
      pageIndex: 1,
      dayFilterOptions: dayFilterOptions,
      selectedDayFilter: dayFilterOptions[0],
    };
  },
  computed: {
    ...mapGetters({
      agentStatus: 'agents/getAgentStatus',
      agents: 'agents/getAgents',
      teams: 'teams/getTeams',
      agentConversationMetric: 'getAgentConversationMetric',
      teamConversationMetric: 'getTeamConversationMetric',
      accountConversationHeatmap: 'getAccountConversationHeatmapData',
      uiFlags: 'getOverviewUIFlags',
    }),
    agentStatusMetrics() {
      let metric = {};
      Object.keys(this.agentStatus).forEach(key => {
        const metricName = this.$t(
          `OVERVIEW_REPORTS.AGENT_STATUS.${OVERVIEW_METRICS[key]}`
        );
        metric[metricName] = this.agentStatus[key];
      });
      return metric;
    },
  },
  mounted() {
    this.$store.dispatch('agents/get');
    this.$store.dispatch('teams/get');
    this.fetchAllData();

    bus.$on('fetch_overview_reports', () => {
      this.fetchAllData();
    });
  },
  methods: {
    onSelectDateFilter(dayFilter) {
      this.selectedDayFilter = dayFilter;
      this.fetchHeatmapData();
    },
    fetchAllData() {
      this.$store.dispatch('fetchAgentConversationMetric');
      this.$store.dispatch('fetchTeamConversationMetric');
      this.fetchHeatmapData();
    },
    downloadHeatmapData() {
      let to = endOfDay(new Date());

      this.$store.dispatch('downloadAccountConversationHeatmap', {
        daysBefore: this.selectedDayFilter?.id === 1 ? 6 : 29,
        to: getUnixTime(to),
      });
    },

    fetchHeatmapData() {
      if (this.uiFlags.isFetchingAccountConversationsHeatmap) {
        return;
      }

      // the data for the last 6 days won't ever change,
      // so there's no need to fetch it again
      // but we can write some logic to check if the data is already there
      // if it is there, we can refetch data only for today all over again
      // and reconcile it with the rest of the data
      // this will reduce the load on the server doing number crunching
      let to = endOfDay(new Date());
      let from = startOfDay(
        subDays(to, this.selectedDayFilter?.id === 1 ? 6 : 29)
      );

      this.$store.dispatch('fetchAccountConversationHeatmap', {
        metric: 'conversations_count',
        from: getUnixTime(from),
        to: getUnixTime(to),
        groupBy: 'hour',
        businessHours: false,
      });
    },
  },
};
</script><|MERGE_RESOLUTION|>--- conflicted
+++ resolved
@@ -1,23 +1,15 @@
 <template>
   <div class="flex-1 overflow-auto p-4">
-<<<<<<< HEAD
-    <div class="row">
+    <div class="flex flex-col md:flex-row items-center">
       <open-conversations />
-
-      <div class="column small-12 medium-4 flex">
-=======
-    <div class="flex flex-col md:flex-row items-center">
       <div
         class="flex-1 w-full max-w-full md:w-[65%] md:max-w-[65%] conversation-metric"
       >
->>>>>>> 6956436a
         <metric-card
           :header="$t('OVERVIEW_REPORTS.AGENT_STATUS.HEADER')"
           class="flex-1"
         >
           <div
-<<<<<<< HEAD
-=======
             v-for="(metric, name, index) in conversationMetrics"
             :key="index"
             class="metric-content flex-1 min-w-0"
@@ -32,7 +24,6 @@
       <div class="flex-1 w-full max-w-full md:w-[35%] md:max-w-[35%]">
         <metric-card :header="$t('OVERVIEW_REPORTS.AGENT_STATUS.HEADER')">
           <div
->>>>>>> 6956436a
             v-for="(metric, name, index) in agentStatusMetrics"
             :key="index"
             class="metric-content flex-1 min-w-0"
