--- conflicted
+++ resolved
@@ -148,21 +148,6 @@
             />
           </div>
         </BillingCard>
-<<<<<<< HEAD
-=======
-        <BillingCard
-          v-else
-          :title="$t('BILLING_SETTINGS.CAPTAIN.TITLE')"
-          :description="$t('BILLING_SETTINGS.CAPTAIN.UPGRADE')"
-        >
-          <template #action>
-            <ButtonV4 sm solid slate @click="onClickBillingPortal">
-              {{ $t('CAPTAIN.PAYWALL.UPGRADE_NOW') }}
-            </ButtonV4>
-          </template>
-        </BillingCard>
->>>>>>> ef7bf664
-
         <BillingHeader
           class="px-1 mt-5"
           :title="$t('BILLING_SETTINGS.CHAT_WITH_US.TITLE')"
