--- conflicted
+++ resolved
@@ -1,16 +1,11 @@
 <script>
-<<<<<<< HEAD
-import { mapGetters } from 'vuex';
-import DashboardAudioNotificationHelper from 'dashboard/helper/AudioAlerts/DashboardAudioNotificationHelper';
-import alertMixin from 'shared/mixins/alertMixin';
-=======
 import { useAlert } from 'dashboard/composables';
->>>>>>> 40bd79f1
 import configMixin from 'shared/mixins/configMixin';
 import { useUISettings } from 'dashboard/composables/useUISettings';
 import AudioAlertTone from './AudioAlertTone.vue';
 import AudioAlertEvent from './AudioAlertEvent.vue';
 import AudioAlertCondition from './AudioAlertCondition.vue';
+import DashboardAudioNotificationHelper from 'dashboard/helper/AudioAlerts/DashboardAudioNotificationHelper';
 
 export default {
   components: {
@@ -97,12 +92,8 @@
       await this.updateUISettings({
         enable_audio_alerts: this.audioAlert,
       });
-<<<<<<< HEAD
       await this.updateAudioAlertInstanceValues();
-      this.showAlert(this.$t('PROFILE_SETTINGS.FORM.API.UPDATE_SUCCESS'));
-=======
       useAlert(this.$t('PROFILE_SETTINGS.FORM.API.UPDATE_SUCCESS'));
->>>>>>> 40bd79f1
     },
     async handleAudioAlertConditions(id, value) {
       if (id === 'tab_is_inactive') {
@@ -118,16 +109,10 @@
       }
       useAlert(this.$t('PROFILE_SETTINGS.FORM.API.UPDATE_SUCCESS'));
     },
-<<<<<<< HEAD
     async handleAudioToneChange(value) {
       await this.updateUISettings({ notification_tone: value });
       await this.updateAudioAlertInstanceValues();
-      this.showAlert(this.$t('PROFILE_SETTINGS.FORM.API.UPDATE_SUCCESS'));
-=======
-    handleAudioToneChange(value) {
-      this.updateUISettings({ notification_tone: value });
       useAlert(this.$t('PROFILE_SETTINGS.FORM.API.UPDATE_SUCCESS'));
->>>>>>> 40bd79f1
     },
   },
 };
