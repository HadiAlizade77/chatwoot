--- conflicted
+++ resolved
@@ -92,13 +92,7 @@
 </script>
 
 <template>
-<<<<<<< HEAD
-  <div
-    class="overflow-y-auto bg-white border-l dark:bg-slate-900 text-slate-900 dark:text-slate-300 border-n-weak dark:border-n-weak rtl:border-l-0 rtl:border-r contact--panel"
-  >
-=======
   <div class="w-full">
->>>>>>> ccb117d3
     <ContactInfo
       :contact="contact"
       :channel-type="channelType"
