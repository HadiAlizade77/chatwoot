--- conflicted
+++ resolved
@@ -1,9 +1,5 @@
 class LlmFormatter::ConversationLlmFormatter < LlmFormatter::DefaultLlmFormatter
-<<<<<<< HEAD
-  def format(include_contact_details: false)
-=======
   def format(config = {})
->>>>>>> ad41fd90
     sections = []
     sections << "Conversation ID: ##{@record.display_id}"
     sections << "Channel: #{@record.inbox.channel.name}"
@@ -14,11 +10,7 @@
                   'No messages in this conversation'
                 end
 
-<<<<<<< HEAD
-    sections << "Contact Details: #{@record.contact.to_llm_text}" if include_contact_details
-=======
     sections << "Contact Details: #{@record.contact.to_llm_text}" if config[:include_contact_details]
->>>>>>> ad41fd90
     sections.join("\n")
   end
 
