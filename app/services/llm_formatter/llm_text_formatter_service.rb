--- conflicted
+++ resolved
@@ -3,15 +3,9 @@
     @record = record
   end
 
-<<<<<<< HEAD
-  def format(include_contact_details: false)
-    formatter_class = find_formatter
-    formatter_class.new(@record).format(include_contact_details: include_contact_details)
-=======
   def format(config = {})
     formatter_class = find_formatter
     formatter_class.new(@record).format(config)
->>>>>>> ad41fd90
   end
 
   private
