--- conflicted
+++ resolved
@@ -421,7 +421,20 @@
   description: 'The redirect URI configured in your Google OAuth app'
 ## ------ End of Configs added for Google OAuth ------ ##
 
-<<<<<<< HEAD
+## ------ Configs added for Cloudflare ------ ##
+- name: CLOUDFLARE_API_KEY
+  display_title: 'Cloudflare API Key'
+  value:
+  locked: false
+  description: 'API key for Cloudflare account authentication'
+  type: secret
+- name: CLOUDFLARE_ZONE_ID
+  display_title: 'Cloudflare Zone ID'
+  value:
+  locked: false
+  description: 'Zone ID for the Cloudflare domain'
+## ------ End of Configs added for Cloudflare ------ ##
+
 # ------- Github Integration Config ------- #
 - name: GITHUB_CLIENT_ID
   display_title: 'Github Client ID'
@@ -439,19 +452,4 @@
   value:
   locked: false
   description: 'Github App name for installation URLs (e.g., "chatwoot-qa")'
-## ------ End of Github Integration Config ------- #
-=======
-## ------ Configs added for Cloudflare ------ ##
-- name: CLOUDFLARE_API_KEY
-  display_title: 'Cloudflare API Key'
-  value:
-  locked: false
-  description: 'API key for Cloudflare account authentication'
-  type: secret
-- name: CLOUDFLARE_ZONE_ID
-  display_title: 'Cloudflare Zone ID'
-  value:
-  locked: false
-  description: 'Zone ID for the Cloudflare domain'
-## ------ End of Configs added for Cloudflare ------ ##
->>>>>>> 441cc065
+## ------ End of Github Integration Config ------- #