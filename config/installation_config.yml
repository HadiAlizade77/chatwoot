--- conflicted
+++ resolved
@@ -415,7 +415,6 @@
   value:
   locked: false
   description: 'The redirect URI configured in your Google OAuth app'
-<<<<<<< HEAD
 ## ------ End of Configs added for Google OAuth ------ ##
 
 # ------- Github Integration Config ------- #
@@ -435,7 +434,4 @@
   value:
   locked: false
   description: 'Github App name for installation URLs (e.g., "chatwoot-qa")'
-## ------ End of Github Integration Config ------- #
-=======
-## ------ End of Configs added for Google OAuth ------ ##
->>>>>>> 64ba2368
+## ------ End of Github Integration Config ------- #