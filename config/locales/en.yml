--- conflicted
+++ resolved
@@ -253,16 +253,14 @@
       name: 'Shopify'
       short_description: 'Access order details and customer data from your Shopify store.'
       description: 'Connect your Shopify store to access order details, customer information, and product data directly within your conversations and helps your support team provide faster, more contextual assistance to your customers.'
-<<<<<<< HEAD
-    github:
-      name: 'Github'
-      description: 'Connect your Github account to access your repositories, issues, and pull requests directly within your conversations and helps your support team provide faster, more contextual assistance to your customers.'
-=======
     leadsquared:
       name: 'LeadSquared'
       short_description: 'Sync your contacts and conversations with LeadSquared CRM.'
       description: 'Sync your contacts and conversations with LeadSquared CRM. This integration automatically creates leads in LeadSquared when new contacts are added, and logs conversation activity to provide your sales team with complete context.'
->>>>>>> 288df3a3
+    github:
+      name: 'GitHub'
+      short_description: 'Create and manage GitHub issues directly from conversations.'
+      description: 'Connect your GitHub repositories to create issues directly from customer conversations. This integration helps you track bugs, feature requests, and development tasks seamlessly.'
   captain:
     copilot_error: 'Please connect an assistant to this inbox to use Copilot'
     copilot_limit: 'You are out of Copilot credits. You can buy more credits from the billing section.'
