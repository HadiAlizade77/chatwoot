# Files in the config/locales directory are used for internationalization
# and are automatically loaded by Rails. If you want to use locales other
# than English, add the necessary files in this directory.
#
# To use the locales, use `I18n.t`:
#
#     I18n.t 'hello'
#
# In views, this is aliased to just `t`:
#
#     <%= t('hello') %>
#
# To use a different locale, set it with `I18n.locale`:
#
#     I18n.locale = :es
#
# This would use the information in config/locales/es.yml.
#
# The following keys must be escaped otherwise they will not be retrieved by
# the default I18n backend:
#
# true, false, on, off, yes, no
#
# Instead, surround them with single quotes.
#
# en:
#   'true': 'foo'
#
# To learn more, please read the Rails Internationalization guide
# available at https://guides.rubyonrails.org/i18n.html.

en:
  hello: 'Hello world'
<<<<<<< HEAD
  INBOX_MGMT:
    ADD:
      TWILIO_VOICE:
        TITLE: 'Add Twilio Voice Channel'
        DESC: 'Integrate Twilio Voice to accept and make voice calls through Chatwoot.'
        PHONE_NUMBER:
          LABEL: 'Phone Number'
          PLACEHOLDER: '+1234567890'
          ERROR: 'Please enter a valid phone number'
        ACCOUNT_SID:
          LABEL: 'Account SID'
          PLACEHOLDER: 'Enter your Twilio Account SID'
          REQUIRED: 'Account SID is required'
        AUTH_TOKEN:
          LABEL: 'Auth Token'
          PLACEHOLDER: 'Enter your Twilio Auth Token'
          REQUIRED: 'Auth Token is required'
        SUBMIT_BUTTON: 'Create Channel'
        API:
          ERROR_MESSAGE: 'Failed to create Twilio Voice channel'
  CONVERSATION:
    VOICE_CALL: 'Voice Call'
    CALL_ERROR: 'Failed to initiate voice call'
    CALL_INITIATED: 'Voice call initiated successfully'
    END_CALL: 'End call'
    CALL_ENDED: 'Call ended successfully'
    CALL_END_ERROR: 'Failed to end call. Please try again.'
    AUDIO_NOT_SUPPORTED: 'Your browser does not support audio playback'
    TRANSCRIPTION: 'Transcription'
    VOICE_CALL:
      RINGING: 'Incoming Call - Join'
      ACTIVE: 'Call in progress'
      MISSED: 'Missed Call'
      ENDED: 'Call Ended'
      INCOMING_CALL: 'Incoming Call'
      JOIN_CALL: 'Join'
      CALL_JOINED: 'Joining call...'
      JOIN_ERROR: 'Failed to join call. Please try again.'
      MISSED_CALL: 'Call was not answered'
      DURATION: 'Duration: %{duration}'
      INCOMING_FROM: 'Incoming call from %{name}'
      OUTGOING_FROM: 'Outgoing call from %{name}'
  CONTACT_PANEL:
    NEW_MESSAGE: 'New Message'
    MERGE_CONTACT: 'Merge Contact'
=======
  inbox:
    reauthorization:
      success: 'Channel reauthorized successfully'
      not_required: 'Reauthorization is not required for this inbox'
      invalid_channel: 'Invalid channel type for reauthorization'
>>>>>>> ad4ec9e9
  messages:
    reset_password_success: Woot! Request for password reset is successful. Check your mail for instructions.
    reset_password_failure: Uh ho! We could not find any user with the specified email.
    inbox_deletetion_response: Your inbox deletion request will be processed in some time.

  errors:
    validations:
      presence: must not be blank
    webhook:
      invalid: Invalid events
    signup:
      disposable_email: We do not allow disposable emails
      blocked_domain: This domain is not allowed. If you believe this is a mistake, please contact support.
      invalid_email: You have entered an invalid email
      email_already_exists: 'You have already signed up for an account with %{email}'
      invalid_params: 'Invalid, please check the signup paramters and try again'
      failed: Signup failed
    data_import:
      data_type:
        invalid: Invalid data type
    contacts:
      import:
        failed: File is blank
      export:
        success: We will notify you once contacts export file is ready to view.
      email:
        invalid: Invalid email
      phone_number:
        invalid: should be in e164 format
    categories:
      locale:
        unique: should be unique in the category and portal
    dyte:
      invalid_message_type: 'Invalid message type. Action not permitted'
    slack:
      invalid_channel_id: 'Invalid slack channel. Please try again'
    whatsapp:
      token_exchange_failed: 'Failed to exchange code for access token. Please try again.'
      invalid_token_permissions: 'The access token does not have the required permissions for WhatsApp.'
      phone_info_fetch_failed: 'Failed to fetch phone number information. Please try again.'
      reauthorization:
        generic: 'Failed to reauthorize WhatsApp. Please try again.'
        not_supported: 'Reauthorization is not supported for this type of WhatsApp channel.'
    inboxes:
      imap:
        socket_error: Please check the network connection, IMAP address and try again.
        no_response_error: Please check the IMAP credentials and try again.
        host_unreachable_error: Host unreachable, Please check the IMAP address, IMAP port and try again.
        connection_timed_out_error: Connection timed out for %{address}:%{port}
        connection_closed_error: Connection closed.
      validations:
        name: should not start or end with symbols, and it should not have < > / \ @ characters.
    custom_filters:
      number_of_records: Limit reached. The maximum number of allowed custom filters for a user per account is 50.
      invalid_attribute: Invalid attribute key - [%{key}]. The key should be one of [%{allowed_keys}] or a custom attribute defined in the account.
      invalid_operator: Invalid operator. The allowed operators for %{attribute_name} are [%{allowed_keys}].
      invalid_query_operator: Query operator must be either "AND" or "OR".
      invalid_value: Invalid value. The values provided for %{attribute_name} are invalid
    custom_attribute_definition:
      key_conflict: The provided key is not allowed as it might conflict with default attributes.
  reports:
    period: Reporting period %{since} to %{until}
    utc_warning: The report generated is in UTC timezone
    agent_csv:
      agent_name: Agent name
      conversations_count: Assigned conversations
      avg_first_response_time: Avg first response time
      avg_resolution_time: Avg resolution time
      resolution_count: Resolution Count
      avg_customer_waiting_time: Avg customer waiting time
    inbox_csv:
      inbox_name: Inbox name
      inbox_type: Inbox type
      conversations_count: No. of conversations
      avg_first_response_time: Avg first response time
      avg_resolution_time: Avg resolution time
    label_csv:
      label_title: Label
      conversations_count: No. of conversations
      avg_first_response_time: Avg first response time
      avg_resolution_time: Avg resolution time
      avg_reply_time: Avg reply time
      resolution_count: Resolution Count
    team_csv:
      team_name: Team name
      conversations_count: Conversations count
      avg_first_response_time: Avg first response time
      avg_resolution_time: Avg resolution time
      resolution_count: Resolution Count
      avg_customer_waiting_time: Avg customer waiting time
    conversation_traffic_csv:
      timezone: Timezone
    sla_csv:
      conversation_id: Conversation ID
      sla_policy_breached: SLA Policy
      assignee: Assignee
      team: Team
      inbox: Inbox
      labels: Labels
      conversation_link: Link to the Conversation
      breached_events: Breached Events
    default_group_by: day
    csat:
      headers:
        contact_name: Contact Name
        contact_email_address: Contact Email Address
        contact_phone_number: Contact Phone Number
        link_to_the_conversation: Link to the conversation
        agent_name: Agent Name
        rating: Rating
        feedback: Feedback Comment
        recorded_at: Recorded date
  notifications:
    notification_title:
      conversation_creation: 'A conversation (#%{display_id}) has been created in %{inbox_name}'
      conversation_assignment: 'A conversation (#%{display_id}) has been assigned to you'
      assigned_conversation_new_message: 'A new message is created in conversation (#%{display_id})'
      conversation_mention: 'You have been mentioned in conversation (#%{display_id})'
      sla_missed_first_response: 'SLA target first response missed for conversation (#%{display_id})'
      sla_missed_next_response: 'SLA target next response missed for conversation (#%{display_id})'
      sla_missed_resolution: 'SLA target resolution missed for conversation (#%{display_id})'
    attachment: 'Attachment'
    no_content: 'No content'
  conversations:
    captain:
      handoff: 'Transferring to another agent for further assistance.'
    messages:
      instagram_story_content: '%{story_sender} mentioned you in the story: '
      instagram_deleted_story_content: This story is no longer available.
      deleted: This message was deleted
      whatsapp:
        list_button_label: 'Choose an item'
      delivery_status:
        error_code: 'Error code: %{error_code}'
    activity:
      captain:
        resolved: 'Conversation was marked resolved by %{user_name} due to inactivity'
        open: 'Conversation was marked open by %{user_name}'
      status:
        resolved: 'Conversation was marked resolved by %{user_name}'
        contact_resolved: 'Conversation was resolved by %{contact_name}'
        open: 'Conversation was reopened by %{user_name}'
        pending: 'Conversation was marked as pending by %{user_name}'
        snoozed: 'Conversation was snoozed by %{user_name}'
        auto_resolved_days: 'Conversation was marked resolved by system due to %{count} days of inactivity'
        auto_resolved_hours: 'Conversation was marked resolved by system due to %{count} hours of inactivity'
        auto_resolved_minutes: 'Conversation was marked resolved by system due to %{count} minutes of inactivity'
        system_auto_open: System reopened the conversation due to a new incoming message.
      priority:
        added: '%{user_name} set the priority to %{new_priority}'
        updated: '%{user_name} changed the priority from %{old_priority} to %{new_priority}'
        removed: '%{user_name} removed the priority'
      assignee:
        self_assigned: '%{user_name} self-assigned this conversation'
        assigned: 'Assigned to %{assignee_name} by %{user_name}'
        removed: 'Conversation unassigned by %{user_name}'
      team:
        assigned: 'Assigned to %{team_name} by %{user_name}'
        assigned_with_assignee: 'Assigned to %{assignee_name} via %{team_name} by %{user_name}'
        removed: 'Unassigned from %{team_name} by %{user_name}'
      labels:
        added: '%{user_name} added %{labels}'
        removed: '%{user_name} removed %{labels}'
      sla:
        added: '%{user_name} added SLA policy %{sla_name}'
        removed: '%{user_name} removed SLA policy %{sla_name}'
      linear:
        issue_created: 'Linear issue %{issue_id} was created by %{user_name}'
        issue_linked: 'Linear issue %{issue_id} was linked by %{user_name}'
        issue_unlinked: 'Linear issue %{issue_id} was unlinked by %{user_name}'
      csat:
        not_sent_due_to_messaging_window: 'CSAT survey not sent due to outgoing message restrictions'
      auto_resolve:
        not_sent_due_to_messaging_window: 'Auto-resolve message not sent due to outgoing message restrictions'
      muted: '%{user_name} has muted the conversation'
      unmuted: '%{user_name} has unmuted the conversation'
      auto_resolution_message: 'Resolving the conversation as it has been inactive for a while. Please start a new conversation if you need further assistance.'
    templates:
      greeting_message_body: '%{account_name} typically replies in a few hours.'
      ways_to_reach_you_message_body: 'Give the team a way to reach you.'
      email_input_box_message_body: 'Get notified by email'
      csat_input_message_body: 'Please rate the conversation'
    reply:
      email:
        header:
          from_with_name: '%{assignee_name} from %{inbox_name} <%{from_email}>'
          reply_with_name: '%{assignee_name} from %{inbox_name} <reply+%{reply_email}>'
          friendly_name: '%{sender_name} from %{business_name} <%{from_email}>'
          professional_name: '%{business_name} <%{from_email}>'
      channel_email:
        header:
          reply_with_name: '%{assignee_name} from %{inbox_name} <%{from_email}>'
          reply_with_inbox_name: '%{inbox_name} <%{from_email}>'
      email_subject: 'New messages on this conversation'
      transcript_subject: 'Conversation Transcript'
    survey:
      response: 'Please rate this conversation, %{link}'
  contacts:
    online:
      delete: '%{contact_name} is Online, please try again later'
  integration_apps:
    # Note: webhooks and dashboard_apps don't need short_description as they use different modal components
    dashboard_apps:
      name: 'Dashboard Apps'
      description: 'Dashboard Apps allow you to create and embed applications that display user information, orders, or payment history, providing more context to your customer support agents.'
    dyte:
      name: 'Dyte'
      short_description: 'Start video/voice calls with customers directly from Chatwoot.'
      description: 'Dyte is a product that integrates audio and video functionalities into your application. With this integration, your agents can start video/voice calls with your customers directly from Chatwoot.'
      meeting_name: '%{agent_name} has started a meeting'
    slack:
      name: 'Slack'
      short_description: 'Receive notifications and respond to conversations directly in Slack.'
      description: "Integrate Chatwoot with Slack to keep your team in sync. This integration allows you to receive notifications for new conversations and respond to them directly within Slack's interface."
    webhooks:
      name: 'Webhooks'
      description: 'Webhook events provide real-time updates about activities in your Chatwoot account. You can subscribe to your preferred events, and Chatwoot will send you HTTP callbacks with the updates.'
    dialogflow:
      name: 'Dialogflow'
      short_description: 'Build chatbots to handle initial queries before transferring to agents.'
      description: 'Build chatbots with Dialogflow and easily integrate them into your inbox. These bots can handle initial queries before transferring them to a customer service agent.'
    google_translate:
      name: 'Google Translate'
      short_description: 'Automatically translate customer messages for agents.'
      description: "Integrate Google Translate to help agents easily translate customer messages. This integration automatically detects the language and converts it to the agent's or admin's preferred language."
    openai:
      name: 'OpenAI'
      short_description: 'AI-powered reply suggestions, summarization, and message enhancement.'
      description: 'Leverage the power of large language models from OpenAI with the features such as reply suggestions, summarization, message rephrasing, spell-checking, and label classification.'
    linear:
      name: 'Linear'
      short_description: 'Create and link Linear issues directly from conversations.'
      description: 'Create issues in Linear directly from your conversation window. Alternatively, link existing Linear issues for a more streamlined and efficient issue tracking process.'
    notion:
      name: 'Notion'
      short_description: 'Integrate databases, documents and pages directly with Captain.'
      description: 'Connect your Notion workspace to enable Captain to access and generate intelligent responses using content from your databases, documents, and pages to provide more contextual customer support.'
    shopify:
      name: 'Shopify'
      short_description: 'Access order details and customer data from your Shopify store.'
      description: 'Connect your Shopify store to access order details, customer information, and product data directly within your conversations and helps your support team provide faster, more contextual assistance to your customers.'
    leadsquared:
      name: 'LeadSquared'
      short_description: 'Sync your contacts and conversations with LeadSquared CRM.'
      description: 'Sync your contacts and conversations with LeadSquared CRM. This integration automatically creates leads in LeadSquared when new contacts are added, and logs conversation activity to provide your sales team with complete context.'
  captain:
    copilot_message_required: Message is required
    copilot_error: 'Please connect an assistant to this inbox to use Copilot'
    copilot_limit: 'You are out of Copilot credits. You can buy more credits from the billing section.'
    copilot:
      using_tool: 'Using tool %{function_name}'
      completed_tool_call: 'Completed %{function_name} tool call'
      invalid_tool_call: 'Invalid tool call'
      tool_not_available: 'Tool not available'
  public_portal:
    search:
      search_placeholder: Search for article by title or body...
      empty_placeholder: No results found.
      loading_placeholder: Searching...
      results_title: Search results
    toc_header: 'On this page'
    hero:
      sub_title: Search for the articles here or browse the categories below.
    common:
      home: Home
      last_updated_on: Last updated on %{last_updated_on}
      view_all_articles: View all
      article: article
      articles: articles
      author: author
      authors: authors
      other: other
      others: others
      by: By
      no_articles: There are no articles here
    footer:
      made_with: Made with
    header:
      go_to_homepage: Website
      visit_website: Visit website
      appearance:
        system: System
        light: Light
        dark: Dark
      featured_articles: Featured Articles
      uncategorized: Uncategorized
    404:
      title: Page not found
      description: We couldn't find the page you were looking for.
      back_to_home: Go to home page
  slack_unfurl:
    fields:
      name: Name
      email: Email
      phone_number: Phone
      company_name: Company
      inbox_name: Inbox
      inbox_type: Inbox Type
    button: Open conversation
  time_units:
    days:
      one: '%{count} day'
      other: '%{count} days'
    hours:
      one: '%{count} hour'
      other: '%{count} hours'
    minutes:
      one: '%{count} minute'
      other: '%{count} minutes'
    seconds:
      one: '%{count} second'
      other: '%{count} seconds'
  automation:
    system_name: 'Automation System'
  crm:
    no_message: 'No messages in conversation'
    attachment: '[Attachment: %{type}]'
    no_content: '[No content]'
    created_activity: |
      New conversation started on %{brand_name}

      Channel: %{channel_info}
      Created: %{formatted_creation_time}
      Conversation ID: %{display_id}
      View in %{brand_name}: %{url}
    transcript_activity: |
      Conversation Transcript from %{brand_name}

      Channel: %{channel_info}
      Conversation ID: %{display_id}
      View in %{brand_name}: %{url}

      Transcript:
      %{format_messages}
  portals:
    send_instructions:
      email_required: 'Email is required'
      invalid_email_format: 'Invalid email format'
      custom_domain_not_configured: 'Custom domain is not configured'
      instructions_sent_successfully: 'Instructions sent successfully'
      subject: 'Finish setting up %{custom_domain}'
    ssl_status:
      custom_domain_not_configured: 'Custom domain is not configured'<|MERGE_RESOLUTION|>--- conflicted
+++ resolved
@@ -31,7 +31,6 @@
 
 en:
   hello: 'Hello world'
-<<<<<<< HEAD
   INBOX_MGMT:
     ADD:
       TWILIO_VOICE:
@@ -77,13 +76,11 @@
   CONTACT_PANEL:
     NEW_MESSAGE: 'New Message'
     MERGE_CONTACT: 'Merge Contact'
-=======
   inbox:
     reauthorization:
       success: 'Channel reauthorized successfully'
       not_required: 'Reauthorization is not required for this inbox'
       invalid_channel: 'Invalid channel type for reauthorization'
->>>>>>> ad4ec9e9
   messages:
     reset_password_success: Woot! Request for password reset is successful. Check your mail for instructions.
     reset_password_failure: Uh ho! We could not find any user with the specified email.
