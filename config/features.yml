# DO NOT change the order of features EVER
############################################
# name: the name to be used internally in the code
# display_name: the name to be used in the UI
# enabled: whether the feature is enabled by default
# help_url: the url to the help center article
# chatwoot_internal: whether the feature is internal to Chatwoot and should not be shown in the UI for other self hosted installations
# deprecated: purpose of feature flag is done, no need to show it in the UI anymore
- name: inbound_emails
  display_name: Inbound Emails
  enabled: true
- name: channel_email
  display_name: Email Channel
  enabled: true
  help_url: https://chwt.app/hc/email
- name: channel_facebook
  display_name: Facebook Channel
  enabled: true
  help_url: https://chwt.app/hc/fb
- name: channel_twitter
  display_name: Twitter Channel
  enabled: true
  deprecated: true
- name: ip_lookup
  display_name: IP Lookup
  enabled: false
- name: disable_branding
  display_name: Disable Branding
  enabled: false
  premium: true
- name: email_continuity_on_api_channel
  display_name: Email Continuity on API Channel
  enabled: false
- name: help_center
  display_name: Help Center
  enabled: true
  help_url: https://chwt.app/hc/help-center
- name: agent_bots
  display_name: Agent Bots
  enabled: true
  help_url: https://chwt.app/hc/agent-bots
- name: macros
  display_name: Macros
  enabled: true
- name: agent_management
  display_name: Agent Management
  enabled: true
- name: team_management
  display_name: Team Management
  enabled: true
  help_url: https://chwt.app/hc/teams
- name: inbox_management
  display_name: Inbox Management
  enabled: true
- name: labels
  display_name: Labels
  enabled: true
  help_url: https://chwt.app/hc/labels
- name: custom_attributes
  display_name: Custom Attributes
  enabled: true
  help_url: https://chwt.app/hc/custom-attributes
- name: automations
  display_name: Automations
  enabled: true
- name: canned_responses
  display_name: Canned Responses
  enabled: true
  help_url: https://chwt.app/hc/canned
- name: integrations
  display_name: Integrations
  enabled: true
  help_url: https://chwt.app/hc/integrations
- name: voice_recorder
  display_name: Voice Recorder
  enabled: true
- name: mobile_v2
  display_name: Mobile App V2
  enabled: false
  deprecated: true
- name: channel_website
  display_name: Website Channel
  enabled: true
- name: campaigns
  display_name: Campaigns
  enabled: true
  help_url: https://chwt.app/hc/campaigns
- name: reports
  display_name: Reports
  enabled: true
  help_url: https://chwt.app/hc/reports
- name: crm
  display_name: CRM
  enabled: true
- name: auto_resolve_conversations
  display_name: Auto Resolve Conversations
  enabled: true
- name: custom_reply_email
  display_name: Custom Reply Email
  enabled: false
- name: custom_reply_domain
  display_name: Custom Reply Domain
  enabled: false
- name: audit_logs
  display_name: Audit Logs
  enabled: false
  premium: true
- name: response_bot
  display_name: Response Bot
  enabled: false
  premium: true
  deprecated: true
- name: message_reply_to
  display_name: Message Reply To
  enabled: false
  help_url: https://chwt.app/hc/reply-to
  deprecated: true
- name: insert_article_in_reply
  display_name: Insert Article in Reply
  enabled: false
  deprecated: true
- name: inbox_view
  display_name: Inbox View
  enabled: false
  chatwoot_internal: true
- name: sla
  display_name: SLA
  enabled: false
  premium: true
  help_url: https://chwt.app/hc/sla
- name: help_center_embedding_search
  display_name: Help Center Embedding Search
  enabled: false
  premium: true
  chatwoot_internal: true
- name: linear_integration
  display_name: Linear Integration
  enabled: false
- name: captain_integration
  display_name: Captain
  enabled: false
  premium: true
- name: custom_roles
  display_name: Custom Roles
  enabled: false
  premium: true
- name: chatwoot_v4
  display_name: Chatwoot V4
  enabled: true
- name: report_v4
  display_name: Report V4
  enabled: true
  deprecated: true
- name: contact_chatwoot_support_team
  display_name: Contact Chatwoot Support Team
  enabled: true
  chatwoot_internal: true
- name: shopify_integration
  display_name: Shopify Integration
  enabled: false
  chatwoot_internal: true
- name: search_with_gin
  display_name: Search messages with GIN
  enabled: false
  chatwoot_internal: true
- name: channel_instagram
  display_name: Instagram Channel
  enabled: true
- name: crm_integration
  display_name: CRM Integration
  enabled: false
- name: channel_voice
  display_name: Voice Channel
  enabled: false
  chatwoot_internal: true
- name: notion_integration
  display_name: Notion Integration
  enabled: false
- name: captain_integration_v2
  display_name: Captain V2
  enabled: false
  premium: true
  chatwoot_internal: true
- name: whatsapp_embedded_signup
  display_name: WhatsApp Embedded Signup
  enabled: false
- name: whatsapp_campaign
  display_name: WhatsApp Campaign
  enabled: false
- name: crm_v2
  display_name: CRM V2
  enabled: false
  chatwoot_internal: true
- name: assignment_v2
  display_name: Assignment V2
  enabled: false
  chatwoot_internal: true
- name: twilio_content_templates
  display_name: Twilio Content Templates
  enabled: false
<<<<<<< HEAD
- name: saml
  display_name: SAML
  enabled: false
  premium: true
=======
- name: advanced_search
  display_name: Advanced Search
  enabled: false
  premium: true
  chatwoot_internal: true
>>>>>>> 0c2ab7f5
<|MERGE_RESOLUTION|>--- conflicted
+++ resolved
@@ -198,15 +198,12 @@
 - name: twilio_content_templates
   display_name: Twilio Content Templates
   enabled: false
-<<<<<<< HEAD
+- name: advanced_search
+  display_name: Advanced Search
+  enabled: false
+  premium: true
+  chatwoot_internal: true
 - name: saml
   display_name: SAML
   enabled: false
-  premium: true
-=======
-- name: advanced_search
-  display_name: Advanced Search
-  enabled: false
-  premium: true
-  chatwoot_internal: true
->>>>>>> 0c2ab7f5
+  premium: true