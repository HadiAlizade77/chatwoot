# DO NOT change the order of features EVER
############################################
# name: the name to be used internally in the code
# display_name: the name to be used in the UI
# enabled: whether the feature is enabled by default
# help_url: the url to the help center article
# chatwoot_internal: whether the feature is internal to Chatwoot and should not be shown in the UI for other self hosted installations
# deprecated: purpose of feature flag is done, no need to show it in the UI anymore
- name: inbound_emails
  display_name: Inbound Emails
  enabled: true
- name: channel_email
  display_name: Email Channel
  enabled: true
  help_url: https://chwt.app/hc/email
- name: channel_facebook
  display_name: Facebook Channel
  enabled: true
  help_url: https://chwt.app/hc/fb
- name: channel_twitter
  display_name: Twitter Channel
  enabled: true
  deprecated: true
- name: ip_lookup
  display_name: IP Lookup
  enabled: false
- name: disable_branding
  display_name: Disable Branding
  enabled: false
  premium: true
- name: email_continuity_on_api_channel
  display_name: Email Continuity on API Channel
  enabled: false
- name: help_center
  display_name: Help Center
  enabled: true
  help_url: https://chwt.app/hc/help-center
- name: agent_bots
  display_name: Agent Bots
  enabled: true
  help_url: https://chwt.app/hc/agent-bots
- name: macros
  display_name: Macros
  enabled: true
- name: agent_management
  display_name: Agent Management
  enabled: true
- name: team_management
  display_name: Team Management
  enabled: true
  help_url: https://chwt.app/hc/teams
- name: inbox_management
  display_name: Inbox Management
  enabled: true
- name: labels
  display_name: Labels
  enabled: true
  help_url: https://chwt.app/hc/labels
- name: custom_attributes
  display_name: Custom Attributes
  enabled: true
  help_url: https://chwt.app/hc/custom-attributes
- name: automations
  display_name: Automations
  enabled: true
- name: canned_responses
  display_name: Canned Responses
  enabled: true
  help_url: https://chwt.app/hc/canned
- name: integrations
  display_name: Integrations
  enabled: true
  help_url: https://chwt.app/hc/integrations
- name: voice_recorder
  display_name: Voice Recorder
  enabled: true
- name: mobile_v2
  display_name: Mobile App V2
  enabled: false
  deprecated: true
- name: channel_website
  display_name: Website Channel
  enabled: true
- name: campaigns
  display_name: Campaigns
  enabled: true
  help_url: https://chwt.app/hc/campaigns
- name: reports
  display_name: Reports
  enabled: true
  help_url: https://chwt.app/hc/reports
- name: crm
  display_name: CRM
  enabled: true
- name: auto_resolve_conversations
  display_name: Auto Resolve Conversations
  enabled: true
- name: custom_reply_email
  display_name: Custom Reply Email
  enabled: false
- name: custom_reply_domain
  display_name: Custom Reply Domain
  enabled: false
- name: audit_logs
  display_name: Audit Logs
  enabled: false
  premium: true
- name: response_bot
  display_name: Response Bot
  enabled: false
  premium: true
  deprecated: true
- name: message_reply_to
  display_name: Message Reply To
  enabled: false
  help_url: https://chwt.app/hc/reply-to
  deprecated: true
- name: insert_article_in_reply
  display_name: Insert Article in Reply
  enabled: false
  deprecated: true
- name: inbox_view
  display_name: Inbox View
  enabled: false
  chatwoot_internal: true
- name: sla
  display_name: SLA
  enabled: false
  premium: true
  help_url: https://chwt.app/hc/sla
- name: help_center_embedding_search
  display_name: Help Center Embedding Search
  enabled: false
  premium: true
  chatwoot_internal: true
- name: linear_integration
  display_name: Linear Integration
  enabled: false
- name: captain_integration
  display_name: Captain
  enabled: false
  premium: true
- name: custom_roles
  display_name: Custom Roles
  enabled: false
  premium: true
- name: chatwoot_v4
  display_name: Chatwoot V4
  enabled: true
- name: report_v4
  display_name: Report V4
  enabled: true
  deprecated: true
- name: contact_chatwoot_support_team
  display_name: Contact Chatwoot Support Team
  enabled: true
  chatwoot_internal: true
- name: shopify_integration
  display_name: Shopify Integration
  enabled: false
  chatwoot_internal: true
- name: search_with_gin
  display_name: Search messages with GIN
  enabled: false
  chatwoot_internal: true
- name: channel_instagram
  display_name: Instagram Channel
  enabled: true
- name: crm_integration
  display_name: CRM Integration
  enabled: false
- name: channel_voice
  display_name: Voice Channel
  enabled: false
  chatwoot_internal: true
- name: notion_integration
  display_name: Notion Integration
  enabled: false
- name: captain_integration_v2
  display_name: Captain V2
  enabled: false
  premium: true
  chatwoot_internal: true
- name: whatsapp_embedded_signup
  display_name: WhatsApp Embedded Signup
  enabled: false
- name: whatsapp_campaign
  display_name: WhatsApp Campaign
  enabled: false
- name: crm_v2
  display_name: CRM V2
  enabled: false
  chatwoot_internal: true
- name: assignment_v2
  display_name: Assignment V2
  enabled: false
  chatwoot_internal: true
<<<<<<< HEAD
- name: chat_preserve_user_scroll
  display_name: Preserve User Scroll on Chat
  enabled: false
=======
- name: twilio_content_templates
  display_name: Twilio Content Templates
  enabled: false
  deprecated: true
- name: advanced_search
  display_name: Advanced Search
  enabled: false
  premium: true
  chatwoot_internal: true
- name: saml
  display_name: SAML
  enabled: false
  premium: true
>>>>>>> a4d2cb18
<|MERGE_RESOLUTION|>--- conflicted
+++ resolved
@@ -195,22 +195,19 @@
   display_name: Assignment V2
   enabled: false
   chatwoot_internal: true
-<<<<<<< HEAD
+- name: twilio_content_templates
+  display_name: Twilio Content Templates
+  enabled: false
+  deprecated: true
+- name: advanced_search
+  display_name: Advanced Search
+  enabled: false
+  premium: true
+  chatwoot_internal: true
+- name: saml
+  display_name: SAML
+  enabled: false
+  premium: true
 - name: chat_preserve_user_scroll
   display_name: Preserve User Scroll on Chat
-  enabled: false
-=======
-- name: twilio_content_templates
-  display_name: Twilio Content Templates
-  enabled: false
-  deprecated: true
-- name: advanced_search
-  display_name: Advanced Search
-  enabled: false
-  premium: true
-  chatwoot_internal: true
-- name: saml
-  display_name: SAML
-  enabled: false
-  premium: true
->>>>>>> a4d2cb18
+  enabled: false