require 'rails_helper'

RSpec.describe Captain::Documents::ResponseBuilderJob, type: :job do
  let(:assistant) { create(:captain_assistant) }
  let(:document) { create(:captain_document, assistant: assistant) }
  let(:faq_generator) { instance_double(Captain::Llm::FaqGeneratorService) }
  let(:faqs) do
    [
      { 'question' => 'What is Ruby?', 'answer' => 'A programming language' },
      { 'question' => 'What is Rails?', 'answer' => 'A web framework' }
    ]
  end

  before do
    allow(Captain::Llm::FaqGeneratorService).to receive(:new)
      .with(document.content, document.account.locale_english_name)
      .and_return(faq_generator)
    allow(faq_generator).to receive(:generate).and_return(faqs)
  end

  describe '#perform' do
    context 'when processing a document' do
      it 'deletes previous responses' do
        existing_response = create(:captain_assistant_response, documentable: document)

        described_class.new.perform(document)

        expect { existing_response.reload }.to raise_error(ActiveRecord::RecordNotFound)
      end

      it 'creates new responses for each FAQ' do
        expect do
          described_class.new.perform(document)
        end.to change(Captain::AssistantResponse, :count).by(2)

        responses = document.responses.reload
        expect(responses.count).to eq(2)

        first_response = responses.first
        expect(first_response.question).to eq('What is Ruby?')
        expect(first_response.answer).to eq('A programming language')
        expect(first_response.assistant).to eq(assistant)
        expect(first_response.documentable).to eq(document)
      end
    end

<<<<<<< HEAD
    context 'when processing a PDF document' do
      let(:pdf_document) do
        doc = create(:captain_document, assistant: assistant)
        allow(doc).to receive(:pdf_document?).and_return(true)
        allow(doc).to receive(:openai_file_id).and_return('file-123')
        allow(doc).to receive(:update!).and_return(true)
        allow(doc).to receive(:metadata).and_return({})
        doc
      end
      let(:paginated_service) { instance_double(Captain::Llm::PaginatedFaqGeneratorService) }
      let(:pdf_faqs) do
        [{ 'question' => 'What is in the PDF?', 'answer' => 'Important content' }]
      end

      before do
        allow(Captain::Llm::PaginatedFaqGeneratorService).to receive(:new)
          .with(pdf_document, anything)
          .and_return(paginated_service)
        allow(paginated_service).to receive(:generate).and_return(pdf_faqs)
        allow(paginated_service).to receive(:total_pages_processed).and_return(10)
        allow(paginated_service).to receive(:iterations_completed).and_return(1)
      end

      it 'uses paginated FAQ generator for PDFs' do
        expect(Captain::Llm::PaginatedFaqGeneratorService).to receive(:new).with(pdf_document, anything)

        described_class.new.perform(pdf_document)
      end

      it 'stores pagination metadata' do
        expect(pdf_document).to receive(:update!).with(hash_including(metadata: hash_including('faq_generation')))

        described_class.new.perform(pdf_document)
=======
    context 'with different locales' do
      let(:spanish_account) { create(:account, locale: 'pt') }
      let(:spanish_assistant) { create(:captain_assistant, account: spanish_account) }
      let(:spanish_document) { create(:captain_document, assistant: spanish_assistant, account: spanish_account) }
      let(:spanish_faq_generator) { instance_double(Captain::Llm::FaqGeneratorService) }

      before do
        allow(Captain::Llm::FaqGeneratorService).to receive(:new)
          .with(spanish_document.content, 'portuguese')
          .and_return(spanish_faq_generator)
        allow(spanish_faq_generator).to receive(:generate).and_return(faqs)
      end

      it 'passes the correct locale to FAQ generator' do
        described_class.new.perform(spanish_document)

        expect(Captain::Llm::FaqGeneratorService).to have_received(:new)
          .with(spanish_document.content, 'portuguese')
>>>>>>> 472493b9
      end
    end
  end
end<|MERGE_RESOLUTION|>--- conflicted
+++ resolved
@@ -44,7 +44,27 @@
       end
     end
 
-<<<<<<< HEAD
+    context 'with different locales' do
+      let(:spanish_account) { create(:account, locale: 'pt') }
+      let(:spanish_assistant) { create(:captain_assistant, account: spanish_account) }
+      let(:spanish_document) { create(:captain_document, assistant: spanish_assistant, account: spanish_account) }
+      let(:spanish_faq_generator) { instance_double(Captain::Llm::FaqGeneratorService) }
+
+      before do
+        allow(Captain::Llm::FaqGeneratorService).to receive(:new)
+          .with(spanish_document.content, 'portuguese')
+          .and_return(spanish_faq_generator)
+        allow(spanish_faq_generator).to receive(:generate).and_return(faqs)
+      end
+
+      it 'passes the correct locale to FAQ generator' do
+        described_class.new.perform(spanish_document)
+
+        expect(Captain::Llm::FaqGeneratorService).to have_received(:new)
+          .with(spanish_document.content, 'portuguese')
+      end
+    end
+
     context 'when processing a PDF document' do
       let(:pdf_document) do
         doc = create(:captain_document, assistant: assistant)
@@ -78,26 +98,6 @@
         expect(pdf_document).to receive(:update!).with(hash_including(metadata: hash_including('faq_generation')))
 
         described_class.new.perform(pdf_document)
-=======
-    context 'with different locales' do
-      let(:spanish_account) { create(:account, locale: 'pt') }
-      let(:spanish_assistant) { create(:captain_assistant, account: spanish_account) }
-      let(:spanish_document) { create(:captain_document, assistant: spanish_assistant, account: spanish_account) }
-      let(:spanish_faq_generator) { instance_double(Captain::Llm::FaqGeneratorService) }
-
-      before do
-        allow(Captain::Llm::FaqGeneratorService).to receive(:new)
-          .with(spanish_document.content, 'portuguese')
-          .and_return(spanish_faq_generator)
-        allow(spanish_faq_generator).to receive(:generate).and_return(faqs)
-      end
-
-      it 'passes the correct locale to FAQ generator' do
-        described_class.new.perform(spanish_document)
-
-        expect(Captain::Llm::FaqGeneratorService).to have_received(:new)
-          .with(spanish_document.content, 'portuguese')
->>>>>>> 472493b9
       end
     end
   end
