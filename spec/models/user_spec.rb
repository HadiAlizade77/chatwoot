--- conflicted
+++ resolved
@@ -131,11 +131,7 @@
       before do
         user.enable_two_factor!
         user.update!(otp_required_for_login: true) # Simulate verified 2FA
-<<<<<<< HEAD
-        user.generate_otp_backup_codes!
-=======
         user.generate_backup_codes!
->>>>>>> bbdfbce1
       end
 
       it 'disables 2FA and clears OTP secret' do
@@ -147,21 +143,13 @@
       end
     end
 
-<<<<<<< HEAD
-    describe '#generate_otp_backup_codes!' do
-=======
     describe '#generate_backup_codes!' do
->>>>>>> bbdfbce1
       before do
         user.enable_two_factor!
       end
 
       it 'generates 10 backup codes' do
-<<<<<<< HEAD
-        codes = user.generate_otp_backup_codes!
-=======
         codes = user.generate_backup_codes!
->>>>>>> bbdfbce1
 
         expect(codes).to be_an(Array)
         expect(codes.length).to eq(10)
@@ -170,34 +158,6 @@
       end
     end
 
-<<<<<<< HEAD
-    describe '#invalidate_otp_backup_code!' do
-      let(:backup_codes) { user.generate_otp_backup_codes! }
-
-      before do
-        user.enable_two_factor!
-        backup_codes # Generate codes
-      end
-
-      it 'invalidates a used backup code' do
-        code = backup_codes.first
-
-        user.invalidate_otp_backup_code!(code)
-        user.reload
-
-        # The code should be marked as used (replaced with X's)
-        decrypted_codes = user.otp_backup_codes
-        expect(decrypted_codes).to include('XXXXXX')
-      end
-
-      it 'returns false for invalid backup code' do
-        result = user.invalidate_otp_backup_code!('invalid')
-        expect(result).to be_falsey
-      end
-    end
-
-=======
->>>>>>> bbdfbce1
     describe '#two_factor_provisioning_uri' do
       before do
         user.enable_two_factor!
@@ -212,42 +172,14 @@
       end
     end
 
-<<<<<<< HEAD
-    describe '#two_factor_qr_code_svg' do
-      before do
-        user.enable_two_factor!
-      end
-
-      it 'generates QR code SVG' do
-        svg = user.two_factor_qr_code_svg
-
-        expect(svg).to include('<svg')
-        expect(svg).to include('</svg>')
-      end
-    end
-
-    describe '#validate_otp_backup_code' do
-      let(:backup_codes) { user.generate_otp_backup_codes! }
-=======
     describe '#validate_backup_code!' do
       let(:backup_codes) { user.generate_backup_codes! }
->>>>>>> bbdfbce1
 
       before do
         user.enable_two_factor!
         backup_codes
       end
 
-<<<<<<< HEAD
-      it 'validates correct backup code' do
-        code = backup_codes.first
-        result = user.validate_otp_backup_code(code)
-        expect(result).to be_truthy
-      end
-
-      it 'rejects invalid backup code' do
-        result = user.validate_otp_backup_code('invalid')
-=======
       it 'validates and invalidates correct backup code' do
         code = backup_codes.first
         result = user.validate_backup_code!(code)
@@ -260,17 +192,11 @@
 
       it 'rejects invalid backup code' do
         result = user.validate_backup_code!('invalid')
->>>>>>> bbdfbce1
         expect(result).to be_falsey
       end
 
       it 'rejects already used backup code' do
         code = backup_codes.first
-<<<<<<< HEAD
-        user.invalidate_otp_backup_code!(code)
-
-        result = user.validate_otp_backup_code(code)
-=======
         user.validate_backup_code!(code)
 
         # Try to use the same code again
@@ -283,7 +209,6 @@
         expect(result).to be_falsey
 
         result = user.validate_backup_code!('')
->>>>>>> bbdfbce1
         expect(result).to be_falsey
       end
     end
