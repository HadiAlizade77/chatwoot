--- conflicted
+++ resolved
@@ -118,7 +118,6 @@
       end
     end
 
-<<<<<<< HEAD
     describe '#perform with add_label action' do
       before do
         rule.actions << { action_name: 'add_label', action_params: %w[bug feature] }
@@ -155,7 +154,9 @@
         conversation.update_labels(['support']) # Remove bug and feature first
         expect { described_class.new(rule, account, conversation).perform }.not_to raise_error
         expect(conversation.reload.label_list).to include('support')
-=======
+      end
+    end
+
     describe '#perform with add_private_note action' do
       let(:message_builder) { double }
 
@@ -175,7 +176,6 @@
         conversation = create(:conversation, inbox: twitter_inbox, additional_attributes: { type: 'tweet' })
         expect(message_builder).not_to receive(:perform)
         described_class.new(rule, account, conversation).perform
->>>>>>> 2fec2e59
       end
     end
   end
