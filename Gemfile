--- conflicted
+++ resolved
@@ -4,11 +4,7 @@
 
 ##-- base gems for rails --##
 gem 'rack-cors', require: 'rack/cors'
-<<<<<<< HEAD
 gem 'rails', '~> 7'
-=======
-gem 'rails', '~> 6.1', '>= 6.1.7.3'
->>>>>>> f3aba840
 # Reduces boot times through caching; required in config/boot.rb
 gem 'bootsnap', require: false
 
