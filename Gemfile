--- conflicted
+++ resolved
@@ -221,18 +221,4 @@
   gem 'simplecov', '0.17.1', require: false
   gem 'spring'
   gem 'spring-watcher-listen'
-<<<<<<< HEAD
-end
-
-# worked with microsoft refresh token
-gem 'omniauth-oauth2'
-
-gem 'audited', '~> 5.2'
-
-# need for google auth
-gem 'omniauth'
-gem 'omniauth-google-oauth2'
-gem 'omniauth-rails_csrf_protection'
-=======
-end
->>>>>>> 9c0259da
+end