--- conflicted
+++ resolved
@@ -39,7 +39,7 @@
         version: 2.1.0(highlight.js@11.11.1)(vue@3.5.13(typescript@5.6.2))
       '@iconify-json/material-symbols':
         specifier: ^1.2.20
-        version: 1.2.21
+        version: 1.2.31
       '@june-so/analytics-next':
         specifier: ^2.0.0
         version: 2.0.0
@@ -93,7 +93,7 @@
         version: 5.2.8
       axios:
         specifier: ^1.8.4
-        version: 1.9.0
+        version: 1.11.0
       camelcase-keys:
         specifier: ^9.1.3
         version: 9.1.3
@@ -123,7 +123,7 @@
         version: 3.2.4
       flag-icons:
         specifier: ^7.3.2
-        version: 7.3.2
+        version: 7.5.0
       floating-vue:
         specifier: ^5.2.2
         version: 5.2.2(vue@3.5.13(typescript@5.6.2))
@@ -144,7 +144,7 @@
         version: 1.0.7
       libphonenumber-js:
         specifier: ^1.12.7
-        version: 1.12.8
+        version: 1.12.10
       markdown-it:
         specifier: ^13.0.2
         version: 13.0.2
@@ -200,13 +200,8 @@
         specifier: ^5.2.0
         version: 5.3.0(vue@3.5.13(typescript@5.6.2))
       vue-i18n:
-<<<<<<< HEAD
-        specifier: 9.14.3
-        version: 9.14.3(vue@3.5.13(typescript@5.6.2))
-=======
         specifier: 9.14.5
-        version: 9.14.5(vue@3.5.12(typescript@5.6.2))
->>>>>>> 5c560c76
+        version: 9.14.5(vue@3.5.13(typescript@5.6.2))
       vue-letter:
         specifier: ^0.2.1
         version: 0.2.1
@@ -246,10 +241,10 @@
         version: 0.17.15(histoire@0.17.15(@types/node@22.7.0)(sass@1.79.3)(terser@5.33.0)(vite@5.4.19(@types/node@22.7.0)(sass@1.79.3)(terser@5.33.0)))(vite@5.4.19(@types/node@22.7.0)(sass@1.79.3)(terser@5.33.0))(vue@3.5.13(typescript@5.6.2))
       '@iconify-json/logos':
         specifier: ^1.2.4
-        version: 1.2.4
+        version: 1.2.9
       '@iconify-json/lucide':
         specifier: ^1.2.37
-        version: 1.2.44
+        version: 1.2.62
       '@iconify-json/ph':
         specifier: ^1.2.2
         version: 1.2.2
@@ -878,14 +873,14 @@
     resolution: {integrity: sha512-93zYdMES/c1D69yZiKDBj0V24vqNzB/koF26KPaagAfd3P/4gUlh3Dys5ogAK+Exi9QyzlD8x/08Zt7wIKcDcA==}
     deprecated: Use @eslint/object-schema instead
 
-  '@iconify-json/logos@1.2.4':
-    resolution: {integrity: sha512-XC4If5D/hbaZvUkTV8iaZuGlQCyG6CNOlaAaJaGa13V5QMYwYjgtKk3vPP8wz3wtTVNVEVk3LRx1fOJz+YnSMw==}
-
-  '@iconify-json/lucide@1.2.44':
-    resolution: {integrity: sha512-lOwXoOtkFm4Zj1duPj5xqhPKKMUvxVRMfIHi0YDfwLjEEgrhzsJZ4JCpE119L8P8p6zi4on4b9cPZdVXCUuDoQ==}
-
-  '@iconify-json/material-symbols@1.2.21':
-    resolution: {integrity: sha512-78o99N3oYeWY91EvZDl5bAPSPtO3rgkPwuOfgk4iBLbpb2peE6ueZFiMA/RURpy8jf4Pyt9rUtjP34UJIkVAcA==}
+  '@iconify-json/logos@1.2.9':
+    resolution: {integrity: sha512-G6VCdFnwZcrT6Eveq3m43oJfLw/CX8plwFcE+2jgv3fiGB64pTmnU7Yd1MNZ/eA+/Re2iEDhuCfSNOWTHwwK8w==}
+
+  '@iconify-json/lucide@1.2.62':
+    resolution: {integrity: sha512-K0KfhvP5YQZ2KraOgCm6jJbwwzQCVocvXcdMpDou5uLa48QnLBRW/dQ8VDGmxHTGpwF9EqLlvnUSinH2i6xs3Q==}
+
+  '@iconify-json/material-symbols@1.2.31':
+    resolution: {integrity: sha512-O3xGdrPXiFNX1qJHssAbvW42OS6wcdrFqJMGfwz+CBZzSjpMGBQG8k0Urxb5FNt6nIz7asX5xqkg68IRA4ackA==}
 
   '@iconify-json/ph@1.2.2':
     resolution: {integrity: sha512-PgkEZNtqa8hBGjHXQa4pMwZa93hmfu8FUSjs/nv4oUU6yLsgv+gh9nu28Kqi8Fz9CCVu4hj1MZs9/60J57IzFw==}
@@ -940,9 +935,6 @@
     resolution: {integrity: sha512-ZXRY4jNvVgSVQ8DL3LTcakaAtXwTVUxE81hslsyD2AtoXW/wVob10HkOJ1X/pAlcI7D+2YoZKg5do8G/w6RYgA==}
     engines: {node: '>=8'}
 
-  '@jridgewell/gen-mapping@0.3.12':
-    resolution: {integrity: sha512-OuLGC46TjB5BbN1dH8JULVVZY4WTdkF7tV9Ys6wLL1rubZnCMstOhNHueU5bLCrnRuDhKPDM4g6sw4Bel5Gzqg==}
-
   '@jridgewell/gen-mapping@0.3.5':
     resolution: {integrity: sha512-IzL8ZoEDIBRWEzlCcRhOaCupYyN5gdIK+Q6fbFdPDg6HqX6jpkItn7DFIpW9LQzXG6Df9sA7+OKnq0qlz/GaQg==}
     engines: {node: '>=6.0.0'}
@@ -955,28 +947,18 @@
     resolution: {integrity: sha512-dSYZh7HhCDtCKm4QakX0xFpsRDqjjtZf/kjI/v3T3Nwt5r8/qz/M19F9ySyOqU94SXBmeG9ttTul+YnR4LOxFA==}
     engines: {node: '>=6.0.0'}
 
-  '@jridgewell/resolve-uri@3.1.2':
-    resolution: {integrity: sha512-bRISgCIjP20/tbWSPWMEi54QVPRZExkuD9lJL+UIxUKtwVJA8wW1Trb1jMs1RFXo1CBTNZ/5hpC9QvmKWdopKw==}
-    engines: {node: '>=6.0.0'}
-
   '@jridgewell/set-array@1.2.1':
     resolution: {integrity: sha512-R8gLRTZeyp03ymzP/6Lil/28tGeGEzhx1q2k703KGWRAI1VdvPIXdG70VJc2pAMw3NA6JKL5hhFu1sJX0Mnn/A==}
     engines: {node: '>=6.0.0'}
 
-  '@jridgewell/source-map@0.3.10':
-    resolution: {integrity: sha512-0pPkgz9dY+bijgistcTTJ5mR+ocqRXLuhXHYdzoMmmoJ2C9S46RCm2GMUbatPEUK9Yjy26IrAy8D/M00lLkv+Q==}
+  '@jridgewell/source-map@0.3.6':
+    resolution: {integrity: sha512-1ZJTZebgqllO79ue2bm3rIGud/bOe0pP5BjSRCRxxYkEZS8STV7zN84UBbiYu7jy+eCKSnVIUgoWWE/tt+shMQ==}
 
   '@jridgewell/sourcemap-codec@1.5.0':
     resolution: {integrity: sha512-gv3ZRaISU3fjPAgNsriBRqGWQL6quFx04YMPW/zD8XMLsU32mhCCbfbO6KZFLjvYpCZ8zyDEgqsgf+PwPaM7GQ==}
 
-  '@jridgewell/sourcemap-codec@1.5.4':
-    resolution: {integrity: sha512-VT2+G1VQs/9oz078bLrYbecdZKs912zQlkelYpuf+SXF+QvZDYJlbx/LSx+meSAwdDFnF8FVXW92AVjjkVmgFw==}
-
   '@jridgewell/trace-mapping@0.3.25':
     resolution: {integrity: sha512-vNk6aEwybGtawWmy/PzwnGDOjCkLWSD2wqvjGGAgOAwCGWySYXfYoxt00IJkTF+8Lb57DwOb3Aa0o9CApepiYQ==}
-
-  '@jridgewell/trace-mapping@0.3.29':
-    resolution: {integrity: sha512-uw6guiW/gcAGPDhLmd77/6lW8QLeiV5RUTsAX46Db6oLhGaVj4lhnPwb184s1bkc8kdVg/+h988dro8GRDpmYQ==}
 
   '@june-so/analytics-next@2.0.0':
     resolution: {integrity: sha512-7uFP94JLD7mP4qLyOwn5HBs+CC8VlevOkiGd1CIYqPSjSRmbCOI+MVcJNlTAcpyNvMi9iUnWZ3jGVO5177Di4A==}
@@ -1943,6 +1925,11 @@
     resolution: {integrity: sha512-ueEepnujpqee2o5aIYnvHU6C0A42MNdsIDeqy5BydrkuC5R1ZuUFnm27EeFJGoEHJQgn3uleRvmTXaJgfXbt4g==}
     engines: {node: '>=0.4.0'}
 
+  acorn@8.10.0:
+    resolution: {integrity: sha512-F0SAmZ8iUtS//m8DmCTA0jlh6TDKkHQyK6xc6V4KDTyZKA9dnvX9/3sRTVQrWm79glUAZbnmmNcdYwUIHWVybw==}
+    engines: {node: '>=0.4.0'}
+    hasBin: true
+
   acorn@8.12.1:
     resolution: {integrity: sha512-tcpGyI9zbizT9JbV6oYE477V6mTlXvvi0T0G3SNIYE2apm/G5huBa1+K89VGeovbg+jycCrfhl3ADxErOuO6Jg==}
     engines: {node: '>=0.4.0'}
@@ -1953,8 +1940,8 @@
     engines: {node: '>=0.4.0'}
     hasBin: true
 
-  acorn@8.15.0:
-    resolution: {integrity: sha512-NZyJarBfL7nWwIq+FDL6Zp/yHEhePMNnnJ0y3qfieCrmNvYct8uvtiV41UvlSe6apAfk0fY1FbWx+NwfmpvtTg==}
+  acorn@8.14.1:
+    resolution: {integrity: sha512-OvQ/2pUDKmgfCg++xsTX1wGxfTaszcHVcTctW4UJB4hibJx2HXxxO5UmVgyjMa+ZDsiaf5wWLXYpRWMmBI0QHg==}
     engines: {node: '>=0.4.0'}
     hasBin: true
 
@@ -2082,8 +2069,8 @@
     resolution: {integrity: sha512-wvUjBtSGN7+7SjNpq/9M2Tg350UZD3q62IFZLbRAR1bSMlCo1ZaeW+BJ+D090e4hIIZLBcTDWe4Mh4jvUDajzQ==}
     engines: {node: '>= 0.4'}
 
-  axios@1.9.0:
-    resolution: {integrity: sha512-re4CqKTJaURpzbLHtIi6XpDv20/CnpXOtjRY5/CU32L8gU8ek9UIivcfvSWvmKEngmVbrUtPpdDwWDWL7DNHvg==}
+  axios@1.11.0:
+    resolution: {integrity: sha512-1Lx3WLFQWm3ooKDYZD1eXmoGO9fxYQjrycfHFC8P0sCfQVXyROp0p9PFWBehewBOdCwHc+f/b8I0fMto5eSfwA==}
 
   balanced-match@1.0.2:
     resolution: {integrity: sha512-3oSeUO0TMV67hN1AmbXsK4yaqU7tjiHlbxRDZOpH0KW9+CeX4bRAaX0Anxt0tx2MrpRpWwQaPwIlISEJhYU5Pw==}
@@ -2117,8 +2104,8 @@
     engines: {node: ^6 || ^7 || ^8 || ^9 || ^10 || ^11 || ^12 || >=13.7}
     hasBin: true
 
-  browserslist@4.24.5:
-    resolution: {integrity: sha512-FDToo4Wo82hIdgc1CQ+NQD0hEhmpPjrZ3hiUgwgOG6IuTdlpr8jdjyG24P6cNP1yJpTLzS5OcGgSw0xmDU1/Tw==}
+  browserslist@4.25.2:
+    resolution: {integrity: sha512-0si2SJK3ooGzIawRu61ZdPCO1IncZwS8IzuX73sPZsXW6EQ/w/DAfPyKI8l1ETTCr2MnvqWitmlCUxgdul45jA==}
     engines: {node: ^6 || ^7 || ^8 || ^9 || ^10 || ^11 || ^12 || >=13.7}
     hasBin: true
 
@@ -2166,8 +2153,8 @@
   caniuse-lite@1.0.30001651:
     resolution: {integrity: sha512-9Cf+Xv1jJNe1xPZLGuUXLNkE1BoDkqRqYyFJ9TDYSqhduqA4hu4oR9HluGoWYQC/aj8WHjsGVV+bwkh0+tegRg==}
 
-  caniuse-lite@1.0.30001718:
-    resolution: {integrity: sha512-AflseV1ahcSunK53NfEs9gFWgOEmzr0f+kaMFA4xiLZlr9Hzt7HxcSpIFcnNCUkz6R6dWKa54rUz3HUmI3nVcw==}
+  caniuse-lite@1.0.30001734:
+    resolution: {integrity: sha512-uhE1Ye5vgqju6OI71HTQqcBCZrvHugk0MjLak7Q+HfoBgoq5Bi+5YnwjP4fjDgrtYr/l8MVRBvzz9dPD4KyK0A==}
 
   capital-case@1.0.4:
     resolution: {integrity: sha512-ds37W8CytHgwnhGGTi88pcPyR15qoNkOpYwmMMfnWqqWgESapLqvDx6huFjQ5vqWSn2Z06173XNA7LtMOeUh1A==}
@@ -2530,8 +2517,8 @@
   electron-to-chromium@1.4.783:
     resolution: {integrity: sha512-bT0jEz/Xz1fahQpbZ1D7LgmPYZ3iHVY39NcWWro1+hA2IvjiPeaXtfSqrQ+nXjApMvQRE2ASt1itSLRrebHMRQ==}
 
-  electron-to-chromium@1.5.155:
-    resolution: {integrity: sha512-ps5KcGGmwL8VaeJlvlDlu4fORQpv3+GIcF5I3f9tUKUlJ/wsysh6HU8P5L1XWRYeXfA0oJd4PyM8ds8zTFf6Ng==}
+  electron-to-chromium@1.5.200:
+    resolution: {integrity: sha512-rFCxROw7aOe4uPTfIAx+rXv9cEcGx+buAF4npnhtTqCJk5KDFRnh3+KYj7rdVh6lsFt5/aPs+Irj9rZ33WMA7w==}
 
   email-validator@2.0.4:
     resolution: {integrity: sha512-gYCwo7kh5S3IDyZPLZf6hSS0MnZT8QmJFqYvbqlDZSbwdZlY6QZWxJ4i/6UhITOJ4XzyI647Bm2MXKCLqnJ4nQ==}
@@ -2783,8 +2770,8 @@
     resolution: {integrity: sha512-bFi65yM+xZgk+u/KRIpekdSYkTB5W1pEf0Lt8Q8Msh7b+eQ7LXVtIB1Bkm4fvclDEL1b2CZkMhv2mOeF8tMdkA==}
     engines: {node: '>=12.0.0'}
 
-  exsolve@1.0.5:
-    resolution: {integrity: sha512-pz5dvkYYKQ1AHVrgOzBKWeP4u4FRb3a6DNK2ucr0OoNwYIU4QWsJ+NM36LLzORT+z845MzKHHhpXiUF5nvQoJg==}
+  exsolve@1.0.7:
+    resolution: {integrity: sha512-VO5fQUzZtI6C+vx4w/4BWJpg3s/5l+6pRQEHzFRM8WFi4XffSP1Z+4qi7GbjWbvRQEbdIco5mIMq+zX4rPuLrw==}
 
   extend-shallow@2.0.1:
     resolution: {integrity: sha512-zCnTtlxNoAiDc3gqY2aYAWFx7XWWiasuF2K8Me5WbN8otHKTUKBwjPtNpRs/rbUZm7KxWAaNj7P1a/p52GbVug==}
@@ -2840,8 +2827,8 @@
     resolution: {integrity: sha512-v2ZsoEuVHYy8ZIlYqwPe/39Cy+cFDzp4dXPaxNvkEuouymu+2Jbz0PxpKarJHYJTmv2HWT3O382qY8l4jMWthw==}
     engines: {node: ^12.20.0 || ^14.13.1 || >=16.0.0}
 
-  flag-icons@7.3.2:
-    resolution: {integrity: sha512-QkaZ6Zvai8LIjx+UNAHUJ5Dhz9OLZpBDwCRWxF6YErxIcR16jTkIFm3bFu54EkvKQy4+wicW+Gm7/0631wVQyQ==}
+  flag-icons@7.5.0:
+    resolution: {integrity: sha512-kd+MNXviFIg5hijH766tt+3x76ele1AXlo4zDdCxIvqWZhKt4T83bOtxUOOMlTx/EcFdUMH5yvQgYlFh1EqqFg==}
 
   flat-cache@3.1.0:
     resolution: {integrity: sha512-OHx4Qwrrt0E4jEIcI5/Xb+f+QmJYNj2rrK8wiIdQOIrB9WrrJL8cjZvXdXuBTkkEwEqLycb5BeZDV1o2i9bTew==}
@@ -2886,6 +2873,10 @@
     resolution: {integrity: sha512-hGfm/slu0ZabnNt4oaRZ6uREyfCj6P4fT/n6A1rGV+Z0VdGXjfOhVUpkn6qVQONHGIFwmveGXyDs75+nr6FM8w==}
     engines: {node: '>= 6'}
 
+  form-data@4.0.4:
+    resolution: {integrity: sha512-KrGhL9Q4zjj0kiUt5OO4Mr/A/jlI2jDYs5eHBpYHPcBEVSiipAvn2Ko2HnPe20rmcuuvMHNdZFp+4IlGTMF0Ow==}
+    engines: {node: '>= 6'}
+
   fraction.js@4.3.7:
     resolution: {integrity: sha512-ZsDfxO51wGAXREY55a7la9LScWpwv9RxIrYABrlvOFBlH/ShPnrtsXeuUIfXKKOVicNxQ+o8JTbJvjS4M89yew==}
 
@@ -3420,8 +3411,8 @@
     resolution: {integrity: sha512-+bT2uH4E5LGE7h/n3evcS/sQlJXCpIp6ym8OWJ5eV6+67Dsql/LaaT7qJBAt2rzfoa/5QBGBhxDix1dMt2kQKQ==}
     engines: {node: '>= 0.8.0'}
 
-  libphonenumber-js@1.12.8:
-    resolution: {integrity: sha512-f1KakiQJa9tdc7w1phC2ST+DyxWimy9c3g3yeF+84QtEanJr2K77wAmBPP22riU05xldniHsvXuflnLZ4oysqA==}
+  libphonenumber-js@1.12.10:
+    resolution: {integrity: sha512-E91vHJD61jekHHR/RF/E83T/CMoaLXT7cwYA75T4gim4FZjnM6hbJjVIGg7chqlSqRsSvQ3izGmOjHy1SQzcGQ==}
 
   lilconfig@2.1.0:
     resolution: {integrity: sha512-utWOt/GHzuUxnLKxB6dk81RoOeoNeHgbrXiuGk4yyF5qlRz+iIVWu56E2fqGHFrXz0QNUhLB/8nKqvRH66JKGQ==}
@@ -3936,8 +3927,8 @@
   pkg-types@1.3.1:
     resolution: {integrity: sha512-/Jm5M4RvtBFVkKWRu2BLUTNP8/M2a+UwuAX+ae4770q1qVGtfjG+WTCupoZixokjmHiry8uI+dlY8KXYV5HVVQ==}
 
-  pkg-types@2.1.0:
-    resolution: {integrity: sha512-wmJwA+8ihJixSoHKxZJRBQG1oY8Yr9pGLzRmSsNms0iNWyHHAlZCa7mmKiFR10YPZuz/2k169JiS/inOjBCZ2A==}
+  pkg-types@2.2.0:
+    resolution: {integrity: sha512-2SM/GZGAEkPp3KWORxQZns4M+WSeXbC2HEvmOIJe3Cmiv6ieAJvdVhDldtHqM5J1Y7MrR1XhkBT/rMlhh9FdqQ==}
 
   possible-typed-array-names@1.0.0:
     resolution: {integrity: sha512-d7Uw+eZoloe0EHDIYoe+bQ5WXnGMOpmiZFTuMWCwpjzzkL2nTjcKiAk4hh8TjnGye2TwWOk3UXucZ+3rbmBa8Q==}
@@ -5691,15 +5682,15 @@
 
   '@humanwhocodes/object-schema@2.0.3': {}
 
-  '@iconify-json/logos@1.2.4':
+  '@iconify-json/logos@1.2.9':
     dependencies:
       '@iconify/types': 2.0.0
 
-  '@iconify-json/lucide@1.2.44':
+  '@iconify-json/lucide@1.2.62':
     dependencies:
       '@iconify/types': 2.0.0
 
-  '@iconify-json/material-symbols@1.2.21':
+  '@iconify-json/material-symbols@1.2.31':
     dependencies:
       '@iconify/types': 2.0.0
 
@@ -5790,12 +5781,6 @@
 
   '@istanbuljs/schema@0.1.3': {}
 
-  '@jridgewell/gen-mapping@0.3.12':
-    dependencies:
-      '@jridgewell/sourcemap-codec': 1.5.4
-      '@jridgewell/trace-mapping': 0.3.29
-    optional: true
-
   '@jridgewell/gen-mapping@0.3.5':
     dependencies:
       '@jridgewell/set-array': 1.2.1
@@ -5810,32 +5795,20 @@
 
   '@jridgewell/resolve-uri@3.1.1': {}
 
-  '@jridgewell/resolve-uri@3.1.2':
+  '@jridgewell/set-array@1.2.1': {}
+
+  '@jridgewell/source-map@0.3.6':
+    dependencies:
+      '@jridgewell/gen-mapping': 0.3.8
+      '@jridgewell/trace-mapping': 0.3.25
     optional: true
 
-  '@jridgewell/set-array@1.2.1': {}
-
-  '@jridgewell/source-map@0.3.10':
-    dependencies:
-      '@jridgewell/gen-mapping': 0.3.12
-      '@jridgewell/trace-mapping': 0.3.29
-    optional: true
-
   '@jridgewell/sourcemap-codec@1.5.0': {}
-
-  '@jridgewell/sourcemap-codec@1.5.4':
-    optional: true
 
   '@jridgewell/trace-mapping@0.3.25':
     dependencies:
       '@jridgewell/resolve-uri': 3.1.1
       '@jridgewell/sourcemap-codec': 1.5.0
-
-  '@jridgewell/trace-mapping@0.3.29':
-    dependencies:
-      '@jridgewell/resolve-uri': 3.1.2
-      '@jridgewell/sourcemap-codec': 1.5.4
-    optional: true
 
   '@june-so/analytics-next@2.0.0':
     dependencies:
@@ -6928,28 +6901,25 @@
       acorn: 8.12.1
       acorn-walk: 8.3.4
 
+  acorn-jsx@5.3.2(acorn@8.10.0):
+    dependencies:
+      acorn: 8.10.0
+
   acorn-jsx@5.3.2(acorn@8.14.0):
     dependencies:
       acorn: 8.14.0
 
-  acorn-jsx@5.3.2(acorn@8.14.1):
-    dependencies:
-      acorn: 8.14.1
-
   acorn-walk@8.3.4:
     dependencies:
-      acorn: 8.14.1
+      acorn: 8.12.1
+
+  acorn@8.10.0: {}
 
   acorn@8.12.1: {}
 
   acorn@8.14.0: {}
 
-<<<<<<< HEAD
   acorn@8.14.1: {}
-=======
-  acorn@8.15.0:
-    optional: true
->>>>>>> 5c560c76
 
   activestorage@5.2.8:
     dependencies:
@@ -7096,8 +7066,8 @@
 
   autoprefixer@10.4.21(postcss@8.5.3):
     dependencies:
-      browserslist: 4.24.5
-      caniuse-lite: 1.0.30001718
+      browserslist: 4.25.2
+      caniuse-lite: 1.0.30001734
       fraction.js: 4.3.7
       normalize-range: 0.1.2
       picocolors: 1.1.1
@@ -7110,10 +7080,10 @@
     dependencies:
       possible-typed-array-names: 1.0.0
 
-  axios@1.9.0:
+  axios@1.11.0:
     dependencies:
       follow-redirects: 1.15.9
-      form-data: 4.0.2
+      form-data: 4.0.4
       proxy-from-env: 1.1.0
     transitivePeerDependencies:
       - debug
@@ -7157,12 +7127,12 @@
       node-releases: 2.0.14
       update-browserslist-db: 1.0.16(browserslist@4.23.0)
 
-  browserslist@4.24.5:
-    dependencies:
-      caniuse-lite: 1.0.30001718
-      electron-to-chromium: 1.5.155
+  browserslist@4.25.2:
+    dependencies:
+      caniuse-lite: 1.0.30001734
+      electron-to-chromium: 1.5.200
       node-releases: 2.0.19
-      update-browserslist-db: 1.1.3(browserslist@4.24.5)
+      update-browserslist-db: 1.1.3(browserslist@4.25.2)
 
   buffer-from@1.1.2:
     optional: true
@@ -7209,7 +7179,7 @@
 
   caniuse-lite@1.0.30001651: {}
 
-  caniuse-lite@1.0.30001718: {}
+  caniuse-lite@1.0.30001734: {}
 
   capital-case@1.0.4:
     dependencies:
@@ -7574,7 +7544,7 @@
 
   electron-to-chromium@1.4.783: {}
 
-  electron-to-chromium@1.5.155: {}
+  electron-to-chromium@1.5.200: {}
 
   email-validator@2.0.4: {}
 
@@ -7930,8 +7900,8 @@
 
   espree@9.6.1:
     dependencies:
-      acorn: 8.14.1
-      acorn-jsx: 5.3.2(acorn@8.14.1)
+      acorn: 8.10.0
+      acorn-jsx: 5.3.2(acorn@8.10.0)
       eslint-visitor-keys: 3.4.3
 
   esprima@4.0.1: {}
@@ -7970,7 +7940,7 @@
 
   expect-type@1.1.0: {}
 
-  exsolve@1.0.5: {}
+  exsolve@1.0.7: {}
 
   extend-shallow@2.0.1:
     dependencies:
@@ -8035,7 +8005,7 @@
       locate-path: 7.2.0
       path-exists: 5.0.0
 
-  flag-icons@7.3.2: {}
+  flag-icons@7.5.0: {}
 
   flat-cache@3.1.0:
     dependencies:
@@ -8075,6 +8045,14 @@
       asynckit: 0.4.0
       combined-stream: 1.0.8
       es-set-tostringtag: 2.1.0
+      mime-types: 2.1.35
+
+  form-data@4.0.4:
+    dependencies:
+      asynckit: 0.4.0
+      combined-stream: 1.0.8
+      es-set-tostringtag: 2.1.0
+      hasown: 2.0.2
       mime-types: 2.1.35
 
   fraction.js@4.3.7: {}
@@ -8700,7 +8678,7 @@
       prelude-ls: 1.2.1
       type-check: 0.4.0
 
-  libphonenumber-js@1.12.8: {}
+  libphonenumber-js@1.12.10: {}
 
   lilconfig@2.1.0: {}
 
@@ -8766,7 +8744,7 @@
   local-pkg@1.1.1:
     dependencies:
       mlly: 1.7.4
-      pkg-types: 2.1.0
+      pkg-types: 2.2.0
       quansync: 0.2.10
 
   locate-path@6.0.0:
@@ -9214,10 +9192,10 @@
       mlly: 1.7.4
       pathe: 2.0.2
 
-  pkg-types@2.1.0:
+  pkg-types@2.2.0:
     dependencies:
       confbox: 0.2.2
-      exsolve: 1.0.5
+      exsolve: 1.0.7
       pathe: 2.0.3
 
   possible-typed-array-names@1.0.0: {}
@@ -10001,8 +9979,8 @@
 
   terser@5.33.0:
     dependencies:
-      '@jridgewell/source-map': 0.3.10
-      acorn: 8.15.0
+      '@jridgewell/source-map': 0.3.6
+      acorn: 8.14.1
       commander: 2.20.3
       source-map-support: 0.5.21
     optional: true
@@ -10186,9 +10164,9 @@
       escalade: 3.1.2
       picocolors: 1.1.1
 
-  update-browserslist-db@1.1.3(browserslist@4.24.5):
-    dependencies:
-      browserslist: 4.24.5
+  update-browserslist-db@1.1.3(browserslist@4.25.2):
+    dependencies:
+      browserslist: 4.25.2
       escalade: 3.2.0
       picocolors: 1.1.1
 
@@ -10358,11 +10336,7 @@
     transitivePeerDependencies:
       - supports-color
 
-<<<<<<< HEAD
-  vue-i18n@9.14.3(vue@3.5.13(typescript@5.6.2)):
-=======
-  vue-i18n@9.14.5(vue@3.5.12(typescript@5.6.2)):
->>>>>>> 5c560c76
+  vue-i18n@9.14.5(vue@3.5.13(typescript@5.6.2)):
     dependencies:
       '@intlify/core-base': 9.14.5
       '@intlify/shared': 9.14.5
