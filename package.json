{
  "name": "@chatwoot/chatwoot",
  "version": "4.2.0",
  "license": "MIT",
  "scripts": {
    "eslint": "eslint app/**/*.{js,vue}",
    "eslint:fix": "eslint app/**/*.{js,vue} --fix",
    "test": "TZ=UTC vitest --no-watch --no-cache --no-coverage --logHeapUsage",
    "test:watch": "TZ=UTC vitest --no-cache --no-coverage",
    "test:coverage": "TZ=UTC vitest --no-watch --no-cache --coverage",
    "start:dev": "foreman start -f ./Procfile.dev",
    "start:test": "RAILS_ENV=test foreman start -f ./Procfile.test",
    "dev": "overmind start -f ./Procfile.dev",
    "ruby:prettier": "bundle exec rubocop -a",
    "build:sdk": "BUILD_MODE=library vite build",
    "prepare": "husky install",
    "size": "size-limit",
    "story:dev": "histoire dev",
    "story:build": "histoire build",
    "story:preview": "histoire preview",
    "sync:i18n": "bin/sync_i18n_file_change"
  },
  "size-limit": [
    {
      "path": "public/vite/assets/widget-*.js",
      "limit": "300 KB"
    },
    {
      "path": "public/packs/js/sdk.js",
      "limit": "40 KB"
    }
  ],
  "dependencies": {
    "@breezystack/lamejs": "^1.2.7",
    "@chatwoot/ninja-keys": "1.2.3",
    "@chatwoot/prosemirror-schema": "1.1.1-next",
<<<<<<< HEAD
    "@chatwoot/utils": "^0.0.42",
    "@formkit/core": "^1.6.9",
    "@formkit/vue": "^1.6.9",
=======
    "@chatwoot/utils": "^0.0.43",
    "@formkit/core": "^1.6.7",
    "@formkit/vue": "^1.6.7",
>>>>>>> 1602b071
    "@hcaptcha/vue3-hcaptcha": "^1.3.0",
    "@highlightjs/vue-plugin": "^2.1.0",
    "@iconify-json/material-symbols": "^1.2.20",
    "@june-so/analytics-next": "^2.0.0",
    "@lk77/vue3-color": "^3.0.6",
    "@radix-ui/colors": "^3.0.0",
    "@rails/actioncable": "6.1.3",
    "@rails/ujs": "^7.1.501",
    "@scmmishra/pico-search": "0.5.4",
    "@sentry/vue": "^8.55.0",
    "@sindresorhus/slugify": "2.2.1",
    "@tailwindcss/typography": "^0.5.16",
    "@tanstack/vue-table": "^8.21.3",
    "@vitejs/plugin-vue": "^5.2.3",
    "@vue/compiler-sfc": "^3.5.13",
    "@vuelidate/core": "^2.0.3",
    "@vuelidate/validators": "^2.0.4",
    "@vueuse/components": "^12.8.2",
    "@vueuse/core": "^12.8.2",
    "activestorage": "^5.2.8",
    "axios": "^1.8.4",
    "camelcase-keys": "^9.1.3",
    "chart.js": "~4.4.9",
    "color2k": "^2.0.3",
    "company-email-validator": "^1.1.0",
    "core-js": "3.38.1",
    "countries-and-timezones": "^3.8.0",
    "date-fns": "2.21.1",
    "date-fns-tz": "^1.3.8",
    "dompurify": "3.2.4",
    "flag-icons": "^7.3.2",
    "floating-vue": "^5.2.2",
    "highlight.js": "^11.11.1",
    "idb": "^8.0.2",
    "js-cookie": "^3.0.5",
    "json-logic-js": "^2.0.5",
    "lettersanitizer": "^1.0.7",
    "libphonenumber-js": "^1.12.7",
    "markdown-it": "^13.0.2",
    "markdown-it-link-attributes": "^4.0.1",
    "md5": "^2.3.0",
    "mitt": "^3.0.1",
    "opus-recorder": "^8.0.5",
    "semver": "7.6.3",
    "snakecase-keys": "^8.0.1",
    "timezone-phone-codes": "^0.0.2",
    "tinykeys": "^3.0.0",
    "turbolinks": "^5.2.0",
    "urlpattern-polyfill": "^10.0.0",
    "video.js": "7.18.1",
    "videojs-record": "4.5.0",
    "videojs-wavesurfer": "3.8.0",
    "vue": "^3.5.13",
    "vue-chartjs": "5.3.1",
    "vue-datepicker-next": "^1.0.3",
    "vue-dompurify-html": "^5.2.0",
    "vue-i18n": "9.14.3",
    "vue-letter": "^0.2.1",
    "vue-multiselect": "3.1.0",
    "vue-router": "~4.4.5",
    "vue-upload-component": "^3.1.17",
    "vue-virtual-scroller": "2.0.0-beta.8",
    "vue3-click-away": "^1.2.4",
    "vuedraggable": "^4.1.0",
    "vuex": "~4.1.0",
    "vuex-router-sync": "6.0.0-rc.1",
    "wavesurfer.js": "7.8.6"
  },
  "devDependencies": {
    "@egoist/tailwindcss-icons": "^1.9.0",
    "@histoire/plugin-vue": "0.17.15",
    "@iconify-json/logos": "^1.2.4",
    "@iconify-json/lucide": "^1.2.37",
    "@iconify-json/ph": "^1.2.2",
    "@iconify-json/ri": "^1.2.5",
    "@iconify-json/teenyicons": "^1.2.2",
    "@intlify/eslint-plugin-vue-i18n": "^3.2.0",
    "@size-limit/file": "^8.2.6",
    "@vitest/coverage-v8": "3.0.5",
    "@vue/test-utils": "^2.4.6",
    "autoprefixer": "^10.4.21",
    "eslint": "^8.57.1",
    "eslint-config-airbnb-base": "15.0.0",
    "eslint-config-prettier": "^9.1.0",
    "eslint-interactive": "^11.1.0",
    "eslint-plugin-html": "7.1.0",
    "eslint-plugin-import": "2.30.0",
    "eslint-plugin-prettier": "5.2.1",
    "eslint-plugin-vitest-globals": "^1.5.0",
    "eslint-plugin-vue": "^9.33.0",
    "fake-indexeddb": "^6.0.0",
    "histoire": "0.17.15",
    "husky": "^7.0.4",
    "jsdom": "^24.1.3",
    "lint-staged": "14.0.1",
    "postcss": "^8.5.3",
    "postcss-preset-env": "^8.5.1",
<<<<<<< HEAD
    "prettier": "^3.5.3",
    "prosemirror-model": "^1.25.0",
    "size-limit": "^8.2.6",
    "tailwindcss": "^3.4.17",
    "vite": "5.4.17",
    "vite-plugin-ruby": "^5.1.1",
=======
    "prettier": "^3.3.3",
    "prosemirror-model": "^1.22.3",
    "size-limit": "^8.2.4",
    "tailwindcss": "^3.4.13",
    "vite": "^5.4.19",
    "vite-plugin-ruby": "^5.0.0",
>>>>>>> 1602b071
    "vitest": "3.0.5"
  },
  "engines": {
    "node": "23.x",
    "pnpm": "10.x"
  },
  "husky": {
    "hooks": {
      "pre-push": "sh bin/validate_push"
    }
  },
  "pnpm": {
    "overrides": {
      "vite-node": "2.0.1",
      "vite": "5.4.19",
      "vitest": "3.0.5"
    }
  },
  "lint-staged": {
    "app/**/*.{js,vue}": [
      "eslint --fix",
      "git add"
    ],
    "*.scss": [
      "scss-lint"
    ]
  },
  "packageManager": "pnpm@10.2.0+sha512.0d27364e0139c6aadeed65ada153135e0ca96c8da42123bd50047f961339dc7a758fc2e944b428f52be570d1bd3372455c1c65fa2e7aa0bfbf931190f9552001"
}<|MERGE_RESOLUTION|>--- conflicted
+++ resolved
@@ -34,15 +34,9 @@
     "@breezystack/lamejs": "^1.2.7",
     "@chatwoot/ninja-keys": "1.2.3",
     "@chatwoot/prosemirror-schema": "1.1.1-next",
-<<<<<<< HEAD
-    "@chatwoot/utils": "^0.0.42",
-    "@formkit/core": "^1.6.9",
-    "@formkit/vue": "^1.6.9",
-=======
     "@chatwoot/utils": "^0.0.43",
     "@formkit/core": "^1.6.7",
     "@formkit/vue": "^1.6.7",
->>>>>>> 1602b071
     "@hcaptcha/vue3-hcaptcha": "^1.3.0",
     "@highlightjs/vue-plugin": "^2.1.0",
     "@iconify-json/material-symbols": "^1.2.20",
@@ -140,21 +134,12 @@
     "lint-staged": "14.0.1",
     "postcss": "^8.5.3",
     "postcss-preset-env": "^8.5.1",
-<<<<<<< HEAD
-    "prettier": "^3.5.3",
-    "prosemirror-model": "^1.25.0",
-    "size-limit": "^8.2.6",
-    "tailwindcss": "^3.4.17",
-    "vite": "5.4.17",
-    "vite-plugin-ruby": "^5.1.1",
-=======
     "prettier": "^3.3.3",
     "prosemirror-model": "^1.22.3",
     "size-limit": "^8.2.4",
     "tailwindcss": "^3.4.13",
     "vite": "^5.4.19",
     "vite-plugin-ruby": "^5.0.0",
->>>>>>> 1602b071
     "vitest": "3.0.5"
   },
   "engines": {
