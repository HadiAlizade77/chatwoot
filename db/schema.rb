# This file is auto-generated from the current state of the database. Instead
# of editing this file, please use the migrations feature of Active Record to
# incrementally modify your database, and then regenerate this schema definition.
#
# This file is the source Rails uses to define your schema when running `bin/rails
# db:schema:load`. When creating a new database, `bin/rails db:schema:load` tends to
# be faster and is potentially less error prone than running all of your
# migrations from scratch. Old migrations may fail to apply correctly if those
# migrations use external dependencies or application code.
#
# It's strongly recommended that you check this file into your version control system.

<<<<<<< HEAD
ActiveRecord::Schema[7.0].define(version: 2023_04_18_100944) do
=======
ActiveRecord::Schema.define(version: 2023_04_26_130150) do

>>>>>>> 3fa654f5
  # These are extensions that must be enabled in order to support this database
  enable_extension "pg_stat_statements"
  enable_extension "pg_trgm"
  enable_extension "pgcrypto"
  enable_extension "plpgsql"

  create_table "access_tokens", force: :cascade do |t|
    t.string "owner_type"
    t.bigint "owner_id"
    t.string "token"
    t.datetime "created_at", null: false
    t.datetime "updated_at", null: false
    t.index ["owner_type", "owner_id"], name: "index_access_tokens_on_owner_type_and_owner_id"
    t.index ["token"], name: "index_access_tokens_on_token", unique: true
  end

  create_table "account_users", force: :cascade do |t|
    t.bigint "account_id"
    t.bigint "user_id"
    t.integer "role", default: 0
    t.bigint "inviter_id"
    t.datetime "created_at", null: false
    t.datetime "updated_at", null: false
    t.datetime "active_at", precision: nil
    t.integer "availability", default: 0, null: false
    t.boolean "auto_offline", default: true, null: false
    t.index ["account_id", "user_id"], name: "uniq_user_id_per_account_id", unique: true
    t.index ["account_id"], name: "index_account_users_on_account_id"
    t.index ["user_id"], name: "index_account_users_on_user_id"
  end

  create_table "accounts", id: :serial, force: :cascade do |t|
    t.string "name", null: false
    t.datetime "created_at", precision: nil, null: false
    t.datetime "updated_at", precision: nil, null: false
    t.integer "locale", default: 0
    t.string "domain", limit: 100
    t.string "support_email", limit: 100
    t.integer "feature_flags", default: 0, null: false
    t.integer "auto_resolve_duration"
    t.jsonb "limits", default: {}
    t.jsonb "custom_attributes", default: {}
    t.integer "status", default: 0
    t.index ["status"], name: "index_accounts_on_status"
  end

  create_table "action_mailbox_inbound_emails", force: :cascade do |t|
    t.integer "status", default: 0, null: false
    t.string "message_id", null: false
    t.string "message_checksum", null: false
    t.datetime "created_at", null: false
    t.datetime "updated_at", null: false
    t.index ["message_id", "message_checksum"], name: "index_action_mailbox_inbound_emails_uniqueness", unique: true
  end

  create_table "active_storage_attachments", force: :cascade do |t|
    t.string "name", null: false
    t.string "record_type", null: false
    t.bigint "record_id", null: false
    t.bigint "blob_id", null: false
    t.datetime "created_at", precision: nil, null: false
    t.index ["blob_id"], name: "index_active_storage_attachments_on_blob_id"
    t.index ["record_id", "record_type", "name"], name: "active_storage_att_record_id_type_name_idx"
    t.index ["record_type", "record_id", "name", "blob_id"], name: "index_active_storage_attachments_uniqueness", unique: true
  end

  create_table "active_storage_blobs", force: :cascade do |t|
    t.string "key", null: false
    t.string "filename", null: false
    t.string "content_type"
    t.text "metadata"
    t.bigint "byte_size", null: false
    t.string "checksum"
    t.datetime "created_at", precision: nil, null: false
    t.string "service_name", null: false
    t.index ["key"], name: "index_active_storage_blobs_on_key", unique: true
  end

  create_table "active_storage_variant_records", force: :cascade do |t|
    t.bigint "blob_id", null: false
    t.string "variation_digest", null: false
    t.index ["blob_id", "variation_digest"], name: "index_active_storage_variant_records_uniqueness", unique: true
  end

  create_table "agent_bot_inboxes", force: :cascade do |t|
    t.integer "inbox_id"
    t.integer "agent_bot_id"
    t.integer "status", default: 0
    t.datetime "created_at", null: false
    t.datetime "updated_at", null: false
    t.integer "account_id"
  end

  create_table "agent_bots", force: :cascade do |t|
    t.string "name"
    t.string "description"
    t.string "outgoing_url"
    t.datetime "created_at", null: false
    t.datetime "updated_at", null: false
    t.bigint "account_id"
    t.integer "bot_type", default: 0
    t.jsonb "bot_config", default: {}
    t.index ["account_id"], name: "index_agent_bots_on_account_id"
  end

  create_table "articles", force: :cascade do |t|
    t.integer "account_id", null: false
    t.integer "portal_id", null: false
    t.integer "category_id"
    t.integer "folder_id"
    t.string "title"
    t.text "description"
    t.text "content"
    t.integer "status"
    t.integer "views"
    t.datetime "created_at", null: false
    t.datetime "updated_at", null: false
    t.bigint "author_id"
    t.bigint "associated_article_id"
    t.jsonb "meta", default: {}
    t.string "slug", null: false
    t.integer "position"
    t.index ["associated_article_id"], name: "index_articles_on_associated_article_id"
    t.index ["author_id"], name: "index_articles_on_author_id"
    t.index ["slug"], name: "index_articles_on_slug", unique: true
  end

  create_table "attachments", id: :serial, force: :cascade do |t|
    t.integer "file_type", default: 0
    t.string "external_url"
    t.float "coordinates_lat", default: 0.0
    t.float "coordinates_long", default: 0.0
    t.integer "message_id", null: false
    t.integer "account_id", null: false
    t.datetime "created_at", precision: nil, null: false
    t.datetime "updated_at", precision: nil, null: false
    t.string "fallback_title"
    t.string "extension"
    t.index ["account_id"], name: "index_attachments_on_account_id"
    t.index ["message_id"], name: "index_attachments_on_message_id"
  end

  create_table "audits", force: :cascade do |t|
    t.bigint "auditable_id"
    t.string "auditable_type"
    t.bigint "associated_id"
    t.string "associated_type"
    t.bigint "user_id"
    t.string "user_type"
    t.string "username"
    t.string "action"
    t.jsonb "audited_changes"
    t.integer "version", default: 0
    t.string "comment"
    t.string "remote_address"
    t.string "request_uuid"
    t.datetime "created_at", precision: nil
    t.index ["associated_type", "associated_id"], name: "associated_index"
    t.index ["auditable_type", "auditable_id", "version"], name: "auditable_index"
    t.index ["created_at"], name: "index_audits_on_created_at"
    t.index ["request_uuid"], name: "index_audits_on_request_uuid"
    t.index ["user_id", "user_type"], name: "user_index"
  end

  create_table "automation_rules", force: :cascade do |t|
    t.bigint "account_id", null: false
    t.string "name", null: false
    t.text "description"
    t.string "event_name", null: false
    t.jsonb "conditions", default: "{}", null: false
    t.jsonb "actions", default: "{}", null: false
    t.datetime "created_at", null: false
    t.datetime "updated_at", null: false
    t.boolean "active", default: true, null: false
    t.index ["account_id"], name: "index_automation_rules_on_account_id"
  end

  create_table "campaigns", force: :cascade do |t|
    t.integer "display_id", null: false
    t.string "title", null: false
    t.text "description"
    t.text "message", null: false
    t.integer "sender_id"
    t.boolean "enabled", default: true
    t.bigint "account_id", null: false
    t.bigint "inbox_id", null: false
    t.jsonb "trigger_rules", default: {}
    t.datetime "created_at", null: false
    t.datetime "updated_at", null: false
    t.integer "campaign_type", default: 0, null: false
    t.integer "campaign_status", default: 0, null: false
    t.jsonb "audience", default: []
    t.datetime "scheduled_at", precision: nil
    t.boolean "trigger_only_during_business_hours", default: false
    t.index ["account_id"], name: "index_campaigns_on_account_id"
    t.index ["campaign_status"], name: "index_campaigns_on_campaign_status"
    t.index ["campaign_type"], name: "index_campaigns_on_campaign_type"
    t.index ["inbox_id"], name: "index_campaigns_on_inbox_id"
    t.index ["scheduled_at"], name: "index_campaigns_on_scheduled_at"
  end

  create_table "canned_responses", id: :serial, force: :cascade do |t|
    t.integer "account_id", null: false
    t.string "short_code"
    t.text "content"
    t.datetime "created_at", precision: nil, null: false
    t.datetime "updated_at", precision: nil, null: false
  end

  create_table "categories", force: :cascade do |t|
    t.integer "account_id", null: false
    t.integer "portal_id", null: false
    t.string "name"
    t.text "description"
    t.integer "position"
    t.datetime "created_at", null: false
    t.datetime "updated_at", null: false
    t.string "locale", default: "en"
    t.string "slug", null: false
    t.bigint "parent_category_id"
    t.bigint "associated_category_id"
    t.index ["associated_category_id"], name: "index_categories_on_associated_category_id"
    t.index ["locale", "account_id"], name: "index_categories_on_locale_and_account_id"
    t.index ["locale"], name: "index_categories_on_locale"
    t.index ["parent_category_id"], name: "index_categories_on_parent_category_id"
    t.index ["slug", "locale", "portal_id"], name: "index_categories_on_slug_and_locale_and_portal_id", unique: true
  end

  create_table "channel_api", force: :cascade do |t|
    t.integer "account_id", null: false
    t.string "webhook_url"
    t.datetime "created_at", null: false
    t.datetime "updated_at", null: false
    t.string "identifier"
    t.string "hmac_token"
    t.boolean "hmac_mandatory", default: false
    t.jsonb "additional_attributes", default: {}
    t.index ["hmac_token"], name: "index_channel_api_on_hmac_token", unique: true
    t.index ["identifier"], name: "index_channel_api_on_identifier", unique: true
  end

  create_table "channel_email", force: :cascade do |t|
    t.integer "account_id", null: false
    t.string "email", null: false
    t.string "forward_to_email", null: false
    t.datetime "created_at", null: false
    t.datetime "updated_at", null: false
    t.boolean "imap_enabled", default: false
    t.string "imap_address", default: ""
    t.integer "imap_port", default: 0
    t.string "imap_login", default: ""
    t.string "imap_password", default: ""
    t.boolean "imap_enable_ssl", default: true
    t.datetime "imap_inbox_synced_at", precision: nil
    t.boolean "smtp_enabled", default: false
    t.string "smtp_address", default: ""
    t.integer "smtp_port", default: 0
    t.string "smtp_login", default: ""
    t.string "smtp_password", default: ""
    t.string "smtp_domain", default: ""
    t.boolean "smtp_enable_starttls_auto", default: true
    t.string "smtp_authentication", default: "login"
    t.string "smtp_openssl_verify_mode", default: "none"
    t.boolean "smtp_enable_ssl_tls", default: false
    t.jsonb "provider_config", default: {}
    t.string "provider"
    t.index ["email"], name: "index_channel_email_on_email", unique: true
    t.index ["forward_to_email"], name: "index_channel_email_on_forward_to_email", unique: true
  end

  create_table "channel_facebook_pages", id: :serial, force: :cascade do |t|
    t.string "page_id", null: false
    t.string "user_access_token", null: false
    t.string "page_access_token", null: false
    t.integer "account_id", null: false
    t.datetime "created_at", precision: nil, null: false
    t.datetime "updated_at", precision: nil, null: false
    t.string "instagram_id"
    t.index ["page_id", "account_id"], name: "index_channel_facebook_pages_on_page_id_and_account_id", unique: true
    t.index ["page_id"], name: "index_channel_facebook_pages_on_page_id"
  end

  create_table "channel_line", force: :cascade do |t|
    t.integer "account_id", null: false
    t.string "line_channel_id", null: false
    t.string "line_channel_secret", null: false
    t.string "line_channel_token", null: false
    t.datetime "created_at", null: false
    t.datetime "updated_at", null: false
    t.index ["line_channel_id"], name: "index_channel_line_on_line_channel_id", unique: true
  end

  create_table "channel_sms", force: :cascade do |t|
    t.integer "account_id", null: false
    t.string "phone_number", null: false
    t.string "provider", default: "default"
    t.jsonb "provider_config", default: {}
    t.datetime "created_at", null: false
    t.datetime "updated_at", null: false
    t.index ["phone_number"], name: "index_channel_sms_on_phone_number", unique: true
  end

  create_table "channel_telegram", force: :cascade do |t|
    t.string "bot_name"
    t.integer "account_id", null: false
    t.string "bot_token", null: false
    t.datetime "created_at", null: false
    t.datetime "updated_at", null: false
    t.index ["bot_token"], name: "index_channel_telegram_on_bot_token", unique: true
  end

  create_table "channel_twilio_sms", force: :cascade do |t|
    t.string "phone_number"
    t.string "auth_token", null: false
    t.string "account_sid", null: false
    t.integer "account_id", null: false
    t.datetime "created_at", null: false
    t.datetime "updated_at", null: false
    t.integer "medium", default: 0
    t.string "messaging_service_sid"
    t.index ["account_sid", "phone_number"], name: "index_channel_twilio_sms_on_account_sid_and_phone_number", unique: true
    t.index ["messaging_service_sid"], name: "index_channel_twilio_sms_on_messaging_service_sid", unique: true
    t.index ["phone_number"], name: "index_channel_twilio_sms_on_phone_number", unique: true
  end

  create_table "channel_twitter_profiles", force: :cascade do |t|
    t.string "profile_id", null: false
    t.string "twitter_access_token", null: false
    t.string "twitter_access_token_secret", null: false
    t.integer "account_id", null: false
    t.datetime "created_at", null: false
    t.datetime "updated_at", null: false
    t.boolean "tweets_enabled", default: true
    t.index ["account_id", "profile_id"], name: "index_channel_twitter_profiles_on_account_id_and_profile_id", unique: true
  end

  create_table "channel_web_widgets", id: :serial, force: :cascade do |t|
    t.string "website_url"
    t.integer "account_id"
    t.datetime "created_at", precision: nil, null: false
    t.datetime "updated_at", precision: nil, null: false
    t.string "website_token"
    t.string "widget_color", default: "#1f93ff"
    t.string "welcome_title"
    t.string "welcome_tagline"
    t.integer "feature_flags", default: 7, null: false
    t.integer "reply_time", default: 0
    t.string "hmac_token"
    t.boolean "pre_chat_form_enabled", default: false
    t.jsonb "pre_chat_form_options", default: {}
    t.boolean "hmac_mandatory", default: false
    t.boolean "continuity_via_email", default: true, null: false
    t.index ["hmac_token"], name: "index_channel_web_widgets_on_hmac_token", unique: true
    t.index ["website_token"], name: "index_channel_web_widgets_on_website_token", unique: true
  end

  create_table "channel_whatsapp", force: :cascade do |t|
    t.integer "account_id", null: false
    t.string "phone_number", null: false
    t.string "provider", default: "default"
    t.jsonb "provider_config", default: {}
    t.datetime "created_at", null: false
    t.datetime "updated_at", null: false
    t.jsonb "message_templates", default: {}
    t.datetime "message_templates_last_updated", precision: nil
    t.index ["phone_number"], name: "index_channel_whatsapp_on_phone_number", unique: true
  end

  create_table "contact_inboxes", force: :cascade do |t|
    t.bigint "contact_id"
    t.bigint "inbox_id"
    t.string "source_id", null: false
    t.datetime "created_at", null: false
    t.datetime "updated_at", null: false
    t.boolean "hmac_verified", default: false
    t.string "pubsub_token"
    t.index ["contact_id"], name: "index_contact_inboxes_on_contact_id"
    t.index ["inbox_id", "source_id"], name: "index_contact_inboxes_on_inbox_id_and_source_id", unique: true
    t.index ["inbox_id"], name: "index_contact_inboxes_on_inbox_id"
    t.index ["pubsub_token"], name: "index_contact_inboxes_on_pubsub_token", unique: true
    t.index ["source_id"], name: "index_contact_inboxes_on_source_id"
  end

  create_table "contacts", id: :serial, force: :cascade do |t|
    t.string "name"
    t.string "email"
    t.string "phone_number"
    t.integer "account_id", null: false
    t.datetime "created_at", precision: nil, null: false
    t.datetime "updated_at", precision: nil, null: false
    t.jsonb "additional_attributes", default: {}
    t.string "identifier"
    t.jsonb "custom_attributes", default: {}
<<<<<<< HEAD
    t.datetime "last_activity_at", precision: nil
=======
    t.datetime "last_activity_at"
    t.index "lower((email)::text), account_id", name: "index_contacts_on_lower_email_account_id"
>>>>>>> 3fa654f5
    t.index ["account_id"], name: "index_contacts_on_account_id"
    t.index ["email", "account_id"], name: "uniq_email_per_account_contact", unique: true
    t.index ["identifier", "account_id"], name: "uniq_identifier_per_account_contact", unique: true
    t.index ["name", "email", "phone_number", "identifier"], name: "index_contacts_on_name_email_phone_number_identifier", opclass: :gin_trgm_ops, using: :gin
    t.index ["phone_number", "account_id"], name: "index_contacts_on_phone_number_and_account_id"
  end

  create_table "conversation_participants", force: :cascade do |t|
    t.bigint "account_id", null: false
    t.bigint "user_id", null: false
    t.bigint "conversation_id", null: false
    t.datetime "created_at", null: false
    t.datetime "updated_at", null: false
    t.index ["account_id"], name: "index_conversation_participants_on_account_id"
    t.index ["conversation_id"], name: "index_conversation_participants_on_conversation_id"
    t.index ["user_id", "conversation_id"], name: "index_conversation_participants_on_user_id_and_conversation_id", unique: true
    t.index ["user_id"], name: "index_conversation_participants_on_user_id"
  end

  create_table "conversations", id: :serial, force: :cascade do |t|
    t.integer "account_id", null: false
    t.integer "inbox_id", null: false
    t.integer "status", default: 0, null: false
    t.integer "assignee_id"
    t.datetime "created_at", precision: nil, null: false
    t.datetime "updated_at", precision: nil, null: false
    t.bigint "contact_id"
    t.integer "display_id", null: false
    t.datetime "contact_last_seen_at", precision: nil
    t.datetime "agent_last_seen_at", precision: nil
    t.jsonb "additional_attributes", default: {}
    t.bigint "contact_inbox_id"
    t.uuid "uuid", default: -> { "gen_random_uuid()" }, null: false
    t.string "identifier"
    t.datetime "last_activity_at", precision: nil, default: -> { "CURRENT_TIMESTAMP" }, null: false
    t.bigint "team_id"
    t.bigint "campaign_id"
    t.datetime "snoozed_until", precision: nil
    t.jsonb "custom_attributes", default: {}
    t.datetime "assignee_last_seen_at", precision: nil
    t.datetime "first_reply_created_at", precision: nil
    t.integer "priority"
    t.index ["account_id", "display_id"], name: "index_conversations_on_account_id_and_display_id", unique: true
    t.index ["account_id", "id"], name: "index_conversations_on_id_and_account_id"
    t.index ["account_id", "inbox_id", "status", "assignee_id"], name: "conv_acid_inbid_stat_asgnid_idx"
    t.index ["account_id"], name: "index_conversations_on_account_id"
    t.index ["assignee_id", "account_id"], name: "index_conversations_on_assignee_id_and_account_id"
    t.index ["campaign_id"], name: "index_conversations_on_campaign_id"
    t.index ["contact_id"], name: "index_conversations_on_contact_id"
    t.index ["contact_inbox_id"], name: "index_conversations_on_contact_inbox_id"
    t.index ["first_reply_created_at"], name: "index_conversations_on_first_reply_created_at"
    t.index ["inbox_id"], name: "index_conversations_on_inbox_id"
    t.index ["last_activity_at"], name: "index_conversations_on_last_activity_at"
    t.index ["priority"], name: "index_conversations_on_priority"
    t.index ["status", "account_id"], name: "index_conversations_on_status_and_account_id"
    t.index ["status", "priority"], name: "index_conversations_on_status_and_priority"
    t.index ["team_id"], name: "index_conversations_on_team_id"
    t.index ["uuid"], name: "index_conversations_on_uuid", unique: true
  end

  create_table "csat_survey_responses", force: :cascade do |t|
    t.bigint "account_id", null: false
    t.bigint "conversation_id", null: false
    t.bigint "message_id", null: false
    t.integer "rating", null: false
    t.text "feedback_message"
    t.bigint "contact_id", null: false
    t.bigint "assigned_agent_id"
    t.datetime "created_at", null: false
    t.datetime "updated_at", null: false
    t.index ["account_id"], name: "index_csat_survey_responses_on_account_id"
    t.index ["assigned_agent_id"], name: "index_csat_survey_responses_on_assigned_agent_id"
    t.index ["contact_id"], name: "index_csat_survey_responses_on_contact_id"
    t.index ["conversation_id"], name: "index_csat_survey_responses_on_conversation_id"
    t.index ["message_id"], name: "index_csat_survey_responses_on_message_id", unique: true
  end

  create_table "custom_attribute_definitions", force: :cascade do |t|
    t.string "attribute_display_name"
    t.string "attribute_key"
    t.integer "attribute_display_type", default: 0
    t.integer "default_value"
    t.integer "attribute_model", default: 0
    t.bigint "account_id"
    t.datetime "created_at", null: false
    t.datetime "updated_at", null: false
    t.text "attribute_description"
    t.jsonb "attribute_values", default: []
    t.index ["account_id"], name: "index_custom_attribute_definitions_on_account_id"
    t.index ["attribute_key", "attribute_model", "account_id"], name: "attribute_key_model_index", unique: true
  end

  create_table "custom_filters", force: :cascade do |t|
    t.string "name", null: false
    t.integer "filter_type", default: 0, null: false
    t.jsonb "query", default: "{}", null: false
    t.bigint "account_id", null: false
    t.bigint "user_id", null: false
    t.datetime "created_at", null: false
    t.datetime "updated_at", null: false
    t.index ["account_id"], name: "index_custom_filters_on_account_id"
    t.index ["user_id"], name: "index_custom_filters_on_user_id"
  end

  create_table "dashboard_apps", force: :cascade do |t|
    t.string "title", null: false
    t.jsonb "content", default: []
    t.bigint "account_id", null: false
    t.bigint "user_id"
    t.datetime "created_at", null: false
    t.datetime "updated_at", null: false
    t.index ["account_id"], name: "index_dashboard_apps_on_account_id"
    t.index ["user_id"], name: "index_dashboard_apps_on_user_id"
  end

  create_table "data_imports", force: :cascade do |t|
    t.bigint "account_id", null: false
    t.string "data_type", null: false
    t.integer "status", default: 0, null: false
    t.text "processing_errors"
    t.integer "total_records"
    t.integer "processed_records"
    t.datetime "created_at", null: false
    t.datetime "updated_at", null: false
    t.index ["account_id"], name: "index_data_imports_on_account_id"
  end

  create_table "email_templates", force: :cascade do |t|
    t.string "name", null: false
    t.text "body", null: false
    t.integer "account_id"
    t.integer "template_type", default: 1
    t.integer "locale", default: 0, null: false
    t.datetime "created_at", null: false
    t.datetime "updated_at", null: false
    t.index ["name", "account_id"], name: "index_email_templates_on_name_and_account_id", unique: true
  end

  create_table "folders", force: :cascade do |t|
    t.integer "account_id", null: false
    t.integer "category_id", null: false
    t.string "name"
    t.datetime "created_at", null: false
    t.datetime "updated_at", null: false
  end

  create_table "inbox_members", id: :serial, force: :cascade do |t|
    t.integer "user_id", null: false
    t.integer "inbox_id", null: false
    t.datetime "created_at", precision: nil, null: false
    t.datetime "updated_at", precision: nil, null: false
    t.index ["inbox_id", "user_id"], name: "index_inbox_members_on_inbox_id_and_user_id", unique: true
    t.index ["inbox_id"], name: "index_inbox_members_on_inbox_id"
  end

  create_table "inboxes", id: :serial, force: :cascade do |t|
    t.integer "channel_id", null: false
    t.integer "account_id", null: false
    t.string "name", null: false
    t.datetime "created_at", precision: nil, null: false
    t.datetime "updated_at", precision: nil, null: false
    t.string "channel_type"
    t.boolean "enable_auto_assignment", default: true
    t.boolean "greeting_enabled", default: false
    t.string "greeting_message"
    t.string "email_address"
    t.boolean "working_hours_enabled", default: false
    t.string "out_of_office_message"
    t.string "timezone", default: "UTC"
    t.boolean "enable_email_collect", default: true
    t.boolean "csat_survey_enabled", default: false
    t.boolean "allow_messages_after_resolved", default: true
    t.jsonb "auto_assignment_config", default: {}
    t.boolean "lock_to_single_conversation", default: false, null: false
    t.bigint "portal_id"
    t.index ["account_id"], name: "index_inboxes_on_account_id"
    t.index ["channel_id", "channel_type"], name: "index_inboxes_on_channel_id_and_channel_type"
    t.index ["portal_id"], name: "index_inboxes_on_portal_id"
  end

  create_table "installation_configs", force: :cascade do |t|
    t.string "name", null: false
    t.jsonb "serialized_value", default: {}, null: false
    t.datetime "created_at", null: false
    t.datetime "updated_at", null: false
    t.boolean "locked", default: true, null: false
    t.index ["name", "created_at"], name: "index_installation_configs_on_name_and_created_at", unique: true
    t.index ["name"], name: "index_installation_configs_on_name", unique: true
  end

  create_table "integrations_hooks", force: :cascade do |t|
    t.integer "status", default: 0
    t.integer "inbox_id"
    t.integer "account_id"
    t.string "app_id"
    t.integer "hook_type", default: 0
    t.string "reference_id"
    t.string "access_token"
    t.datetime "created_at", null: false
    t.datetime "updated_at", null: false
    t.jsonb "settings", default: {}
  end

  create_table "labels", force: :cascade do |t|
    t.string "title"
    t.text "description"
    t.string "color", default: "#1f93ff", null: false
    t.boolean "show_on_sidebar"
    t.bigint "account_id"
    t.datetime "created_at", null: false
    t.datetime "updated_at", null: false
    t.index ["account_id"], name: "index_labels_on_account_id"
    t.index ["title", "account_id"], name: "index_labels_on_title_and_account_id", unique: true
  end

  create_table "macros", force: :cascade do |t|
    t.bigint "account_id", null: false
    t.string "name", null: false
    t.integer "visibility", default: 0
    t.bigint "created_by_id"
    t.bigint "updated_by_id"
    t.jsonb "actions", default: {}, null: false
    t.datetime "created_at", null: false
    t.datetime "updated_at", null: false
    t.index ["account_id"], name: "index_macros_on_account_id"
  end

  create_table "mentions", force: :cascade do |t|
    t.bigint "user_id", null: false
    t.bigint "conversation_id", null: false
    t.bigint "account_id", null: false
    t.datetime "mentioned_at", precision: nil, null: false
    t.datetime "created_at", null: false
    t.datetime "updated_at", null: false
    t.index ["account_id"], name: "index_mentions_on_account_id"
    t.index ["conversation_id"], name: "index_mentions_on_conversation_id"
    t.index ["user_id", "conversation_id"], name: "index_mentions_on_user_id_and_conversation_id", unique: true
    t.index ["user_id"], name: "index_mentions_on_user_id"
  end

  create_table "messages", id: :serial, force: :cascade do |t|
    t.text "content"
    t.integer "account_id", null: false
    t.integer "inbox_id", null: false
    t.integer "conversation_id", null: false
    t.integer "message_type", null: false
    t.datetime "created_at", precision: nil, null: false
    t.datetime "updated_at", precision: nil, null: false
    t.boolean "private", default: false
    t.integer "status", default: 0
    t.string "source_id"
    t.integer "content_type", default: 0, null: false
    t.json "content_attributes", default: {}
    t.string "sender_type"
    t.bigint "sender_id"
    t.jsonb "external_source_ids", default: {}
    t.jsonb "additional_attributes", default: {}
    t.index "((additional_attributes -> 'campaign_id'::text))", name: "index_messages_on_additional_attributes_campaign_id", using: :gin
    t.index ["account_id", "inbox_id"], name: "index_messages_on_account_id_and_inbox_id"
    t.index ["account_id"], name: "index_messages_on_account_id"
    t.index ["content"], name: "index_messages_on_content", opclass: :gin_trgm_ops, using: :gin
    t.index ["conversation_id"], name: "index_messages_on_conversation_id"
    t.index ["inbox_id"], name: "index_messages_on_inbox_id"
    t.index ["sender_type", "sender_id"], name: "index_messages_on_sender_type_and_sender_id"
    t.index ["source_id"], name: "index_messages_on_source_id"
  end

  create_table "notes", force: :cascade do |t|
    t.text "content", null: false
    t.bigint "account_id", null: false
    t.bigint "contact_id", null: false
    t.bigint "user_id"
    t.datetime "created_at", null: false
    t.datetime "updated_at", null: false
    t.index ["account_id"], name: "index_notes_on_account_id"
    t.index ["contact_id"], name: "index_notes_on_contact_id"
    t.index ["user_id"], name: "index_notes_on_user_id"
  end

  create_table "notification_settings", force: :cascade do |t|
    t.integer "account_id"
    t.integer "user_id"
    t.integer "email_flags", default: 0, null: false
    t.datetime "created_at", null: false
    t.datetime "updated_at", null: false
    t.integer "push_flags", default: 0, null: false
    t.index ["account_id", "user_id"], name: "by_account_user", unique: true
  end

  create_table "notification_subscriptions", force: :cascade do |t|
    t.bigint "user_id", null: false
    t.integer "subscription_type", null: false
    t.jsonb "subscription_attributes", default: {}, null: false
    t.datetime "created_at", null: false
    t.datetime "updated_at", null: false
    t.string "identifier"
    t.index ["identifier"], name: "index_notification_subscriptions_on_identifier", unique: true
    t.index ["user_id"], name: "index_notification_subscriptions_on_user_id"
  end

  create_table "notifications", force: :cascade do |t|
    t.bigint "account_id", null: false
    t.bigint "user_id", null: false
    t.integer "notification_type", null: false
    t.string "primary_actor_type", null: false
    t.bigint "primary_actor_id", null: false
    t.string "secondary_actor_type"
    t.bigint "secondary_actor_id"
    t.datetime "read_at", precision: nil
    t.datetime "created_at", null: false
    t.datetime "updated_at", null: false
    t.index ["account_id"], name: "index_notifications_on_account_id"
    t.index ["primary_actor_type", "primary_actor_id"], name: "uniq_primary_actor_per_account_notifications"
    t.index ["secondary_actor_type", "secondary_actor_id"], name: "uniq_secondary_actor_per_account_notifications"
    t.index ["user_id"], name: "index_notifications_on_user_id"
  end

  create_table "platform_app_permissibles", force: :cascade do |t|
    t.bigint "platform_app_id", null: false
    t.string "permissible_type", null: false
    t.bigint "permissible_id", null: false
    t.datetime "created_at", null: false
    t.datetime "updated_at", null: false
    t.index ["permissible_type", "permissible_id"], name: "index_platform_app_permissibles_on_permissibles"
    t.index ["platform_app_id", "permissible_id", "permissible_type"], name: "unique_permissibles_index", unique: true
    t.index ["platform_app_id"], name: "index_platform_app_permissibles_on_platform_app_id"
  end

  create_table "platform_apps", force: :cascade do |t|
    t.string "name", null: false
    t.datetime "created_at", null: false
    t.datetime "updated_at", null: false
  end

  create_table "portal_members", force: :cascade do |t|
    t.bigint "portal_id"
    t.bigint "user_id"
    t.datetime "created_at", null: false
    t.datetime "updated_at", null: false
    t.index ["portal_id", "user_id"], name: "index_portal_members_on_portal_id_and_user_id", unique: true
    t.index ["user_id", "portal_id"], name: "index_portal_members_on_user_id_and_portal_id", unique: true
  end

  create_table "portals", force: :cascade do |t|
    t.integer "account_id", null: false
    t.string "name", null: false
    t.string "slug", null: false
    t.string "custom_domain"
    t.string "color"
    t.string "homepage_link"
    t.string "page_title"
    t.text "header_text"
    t.datetime "created_at", null: false
    t.datetime "updated_at", null: false
    t.jsonb "config", default: {"allowed_locales"=>["en"]}
    t.boolean "archived", default: false
    t.index ["custom_domain"], name: "index_portals_on_custom_domain", unique: true
    t.index ["slug"], name: "index_portals_on_slug", unique: true
  end

  create_table "portals_members", id: false, force: :cascade do |t|
    t.bigint "portal_id", null: false
    t.bigint "user_id", null: false
    t.index ["portal_id", "user_id"], name: "index_portals_members_on_portal_id_and_user_id", unique: true
    t.index ["portal_id"], name: "index_portals_members_on_portal_id"
    t.index ["user_id"], name: "index_portals_members_on_user_id"
  end

  create_table "related_categories", force: :cascade do |t|
    t.bigint "category_id"
    t.bigint "related_category_id"
    t.datetime "created_at", null: false
    t.datetime "updated_at", null: false
    t.index ["category_id", "related_category_id"], name: "index_related_categories_on_category_id_and_related_category_id", unique: true
    t.index ["related_category_id", "category_id"], name: "index_related_categories_on_related_category_id_and_category_id", unique: true
  end

  create_table "reporting_events", force: :cascade do |t|
    t.string "name"
    t.float "value"
    t.integer "account_id"
    t.integer "inbox_id"
    t.integer "user_id"
    t.integer "conversation_id"
    t.datetime "created_at", null: false
    t.datetime "updated_at", null: false
    t.float "value_in_business_hours"
    t.datetime "event_start_time", precision: nil
    t.datetime "event_end_time", precision: nil
    t.index ["account_id"], name: "index_reporting_events_on_account_id"
    t.index ["conversation_id"], name: "index_reporting_events_on_conversation_id"
    t.index ["created_at"], name: "index_reporting_events_on_created_at"
    t.index ["inbox_id"], name: "index_reporting_events_on_inbox_id"
    t.index ["name"], name: "index_reporting_events_on_name"
    t.index ["user_id"], name: "index_reporting_events_on_user_id"
  end

  create_table "taggings", id: :serial, force: :cascade do |t|
    t.integer "tag_id"
    t.string "taggable_type"
    t.integer "taggable_id"
    t.string "tagger_type"
    t.integer "tagger_id"
    t.string "context", limit: 128
    t.datetime "created_at", precision: nil
    t.index ["context"], name: "index_taggings_on_context"
    t.index ["tag_id", "taggable_id", "taggable_type", "context", "tagger_id", "tagger_type"], name: "taggings_idx", unique: true
    t.index ["tag_id"], name: "index_taggings_on_tag_id"
    t.index ["taggable_id", "taggable_type", "context"], name: "index_taggings_on_taggable_id_and_taggable_type_and_context"
    t.index ["taggable_id", "taggable_type", "tagger_id", "context"], name: "taggings_idy"
    t.index ["taggable_id"], name: "index_taggings_on_taggable_id"
    t.index ["taggable_type"], name: "index_taggings_on_taggable_type"
    t.index ["tagger_id", "tagger_type"], name: "index_taggings_on_tagger_id_and_tagger_type"
    t.index ["tagger_id"], name: "index_taggings_on_tagger_id"
  end

  create_table "tags", id: :serial, force: :cascade do |t|
    t.string "name"
    t.integer "taggings_count", default: 0
    t.index "lower((name)::text) gin_trgm_ops", name: "tags_name_trgm_idx", using: :gin
    t.index ["name"], name: "index_tags_on_name", unique: true
  end

  create_table "team_members", force: :cascade do |t|
    t.bigint "team_id", null: false
    t.bigint "user_id", null: false
    t.datetime "created_at", null: false
    t.datetime "updated_at", null: false
    t.index ["team_id", "user_id"], name: "index_team_members_on_team_id_and_user_id", unique: true
    t.index ["team_id"], name: "index_team_members_on_team_id"
    t.index ["user_id"], name: "index_team_members_on_user_id"
  end

  create_table "teams", force: :cascade do |t|
    t.string "name", null: false
    t.text "description"
    t.boolean "allow_auto_assign", default: true
    t.bigint "account_id", null: false
    t.datetime "created_at", null: false
    t.datetime "updated_at", null: false
    t.index ["account_id"], name: "index_teams_on_account_id"
    t.index ["name", "account_id"], name: "index_teams_on_name_and_account_id", unique: true
  end

  create_table "telegram_bots", id: :serial, force: :cascade do |t|
    t.string "name"
    t.string "auth_key"
    t.integer "account_id"
    t.datetime "created_at", precision: nil, null: false
    t.datetime "updated_at", precision: nil, null: false
  end

  create_table "users", id: :serial, force: :cascade do |t|
    t.string "provider", default: "email", null: false
    t.string "uid", default: "", null: false
    t.string "encrypted_password", default: "", null: false
    t.string "reset_password_token"
    t.datetime "reset_password_sent_at", precision: nil
    t.datetime "remember_created_at", precision: nil
    t.integer "sign_in_count", default: 0, null: false
    t.datetime "current_sign_in_at", precision: nil
    t.datetime "last_sign_in_at", precision: nil
    t.string "current_sign_in_ip"
    t.string "last_sign_in_ip"
    t.string "confirmation_token"
    t.datetime "confirmed_at", precision: nil
    t.datetime "confirmation_sent_at", precision: nil
    t.string "unconfirmed_email"
    t.string "name", null: false
    t.string "display_name"
    t.string "email"
    t.json "tokens"
    t.datetime "created_at", precision: nil, null: false
    t.datetime "updated_at", precision: nil, null: false
    t.string "pubsub_token"
    t.integer "availability", default: 0
    t.jsonb "ui_settings", default: {}
    t.jsonb "custom_attributes", default: {}
    t.string "type"
    t.text "message_signature"
    t.index ["email"], name: "index_users_on_email"
    t.index ["pubsub_token"], name: "index_users_on_pubsub_token", unique: true
    t.index ["reset_password_token"], name: "index_users_on_reset_password_token", unique: true
    t.index ["uid", "provider"], name: "index_users_on_uid_and_provider", unique: true
  end

  create_table "webhooks", force: :cascade do |t|
    t.integer "account_id"
    t.integer "inbox_id"
    t.string "url"
    t.datetime "created_at", null: false
    t.datetime "updated_at", null: false
    t.integer "webhook_type", default: 0
    t.jsonb "subscriptions", default: ["conversation_status_changed", "conversation_updated", "conversation_created", "contact_created", "contact_updated", "message_created", "message_updated", "webwidget_triggered"]
    t.index ["account_id", "url"], name: "index_webhooks_on_account_id_and_url", unique: true
  end

  create_table "working_hours", force: :cascade do |t|
    t.bigint "inbox_id"
    t.bigint "account_id"
    t.integer "day_of_week", null: false
    t.boolean "closed_all_day", default: false
    t.integer "open_hour"
    t.integer "open_minutes"
    t.integer "close_hour"
    t.integer "close_minutes"
    t.datetime "created_at", null: false
    t.datetime "updated_at", null: false
    t.boolean "open_all_day", default: false
    t.index ["account_id"], name: "index_working_hours_on_account_id"
    t.index ["inbox_id"], name: "index_working_hours_on_inbox_id"
  end

  add_foreign_key "active_storage_attachments", "active_storage_blobs", column: "blob_id"
  add_foreign_key "active_storage_variant_records", "active_storage_blobs", column: "blob_id"
  add_foreign_key "inboxes", "portals"
  create_trigger("accounts_after_insert_row_tr", :generated => true, :compatibility => 1).
      on("accounts").
      after(:insert).
      for_each(:row) do
    "execute format('create sequence IF NOT EXISTS conv_dpid_seq_%s', NEW.id);"
  end

  create_trigger("conversations_before_insert_row_tr", :generated => true, :compatibility => 1).
      on("conversations").
      before(:insert).
      for_each(:row) do
    "NEW.display_id := nextval('conv_dpid_seq_' || NEW.account_id);"
  end

  create_trigger("camp_dpid_before_insert", :generated => true, :compatibility => 1).
      on("accounts").
      name("camp_dpid_before_insert").
      after(:insert).
      for_each(:row) do
    "execute format('create sequence IF NOT EXISTS camp_dpid_seq_%s', NEW.id);"
  end

  create_trigger("campaigns_before_insert_row_tr", :generated => true, :compatibility => 1).
      on("campaigns").
      before(:insert).
      for_each(:row) do
    "NEW.display_id := nextval('camp_dpid_seq_' || NEW.account_id);"
  end

end<|MERGE_RESOLUTION|>--- conflicted
+++ resolved
@@ -10,12 +10,9 @@
 #
 # It's strongly recommended that you check this file into your version control system.
 
-<<<<<<< HEAD
-ActiveRecord::Schema[7.0].define(version: 2023_04_18_100944) do
-=======
+
 ActiveRecord::Schema.define(version: 2023_04_26_130150) do
 
->>>>>>> 3fa654f5
   # These are extensions that must be enabled in order to support this database
   enable_extension "pg_stat_statements"
   enable_extension "pg_trgm"
@@ -409,12 +406,8 @@
     t.jsonb "additional_attributes", default: {}
     t.string "identifier"
     t.jsonb "custom_attributes", default: {}
-<<<<<<< HEAD
     t.datetime "last_activity_at", precision: nil
-=======
-    t.datetime "last_activity_at"
     t.index "lower((email)::text), account_id", name: "index_contacts_on_lower_email_account_id"
->>>>>>> 3fa654f5
     t.index ["account_id"], name: "index_contacts_on_account_id"
     t.index ["email", "account_id"], name: "uniq_email_per_account_contact", unique: true
     t.index ["identifier", "account_id"], name: "uniq_identifier_per_account_contact", unique: true
