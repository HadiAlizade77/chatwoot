--- conflicted
+++ resolved
@@ -10,11 +10,7 @@
 #
 # It's strongly recommended that you check this file into your version control system.
 
-<<<<<<< HEAD
 ActiveRecord::Schema[7.0].define(version: 2025_04_26_140000) do
-=======
-ActiveRecord::Schema[7.0].define(version: 2025_04_21_085134) do
->>>>>>> 61c5d751
   # These extensions should be enabled to support this database
   enable_extension "pg_stat_statements"
   enable_extension "pg_trgm"
