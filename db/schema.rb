# This file is auto-generated from the current state of the database. Instead
# of editing this file, please use the migrations feature of Active Record to
# incrementally modify your database, and then regenerate this schema definition.
#
# This file is the source Rails uses to define your schema when running `bin/rails
# db:schema:load`. When creating a new database, `bin/rails db:schema:load` tends to
# be faster and is potentially less error prone than running all of your
# migrations from scratch. Old migrations may fail to apply correctly if those
# migrations use external dependencies or application code.
#
# It's strongly recommended that you check this file into your version control system.

<<<<<<< HEAD
ActiveRecord::Schema[7.0].define(version: 2025_04_26_140000) do
=======
ActiveRecord::Schema[7.1].define(version: 2025_05_23_031839) do
>>>>>>> 22b5e12a
  # These extensions should be enabled to support this database
  enable_extension "pg_stat_statements"
  enable_extension "pg_trgm"
  enable_extension "pgcrypto"
  enable_extension "plpgsql"
  enable_extension "vector"

  create_table "access_tokens", force: :cascade do |t|
    t.string "owner_type"
    t.bigint "owner_id"
    t.string "token"
    t.datetime "created_at", null: false
    t.datetime "updated_at", null: false
    t.index ["owner_type", "owner_id"], name: "index_access_tokens_on_owner_type_and_owner_id"
    t.index ["token"], name: "index_access_tokens_on_token", unique: true
  end

  create_table "account_users", force: :cascade do |t|
    t.bigint "account_id"
    t.bigint "user_id"
    t.integer "role", default: 0
    t.bigint "inviter_id"
    t.datetime "created_at", null: false
    t.datetime "updated_at", null: false
    t.datetime "active_at", precision: nil
    t.integer "availability", default: 0, null: false
    t.boolean "auto_offline", default: true, null: false
    t.bigint "custom_role_id"
    t.index ["account_id", "user_id"], name: "uniq_user_id_per_account_id", unique: true
    t.index ["account_id"], name: "index_account_users_on_account_id"
    t.index ["custom_role_id"], name: "index_account_users_on_custom_role_id"
    t.index ["user_id"], name: "index_account_users_on_user_id"
  end

  create_table "accounts", id: :serial, force: :cascade do |t|
    t.string "name", null: false
    t.datetime "created_at", precision: nil, null: false
    t.datetime "updated_at", precision: nil, null: false
    t.integer "locale", default: 0
    t.string "domain", limit: 100
    t.string "support_email", limit: 100
    t.bigint "feature_flags", default: 0, null: false
    t.integer "auto_resolve_duration"
    t.jsonb "limits", default: {}
    t.jsonb "custom_attributes", default: {}
    t.integer "status", default: 0
    t.jsonb "internal_attributes", default: {}, null: false
    t.jsonb "settings", default: {}
    t.index ["status"], name: "index_accounts_on_status"
  end

  create_table "action_mailbox_inbound_emails", force: :cascade do |t|
    t.integer "status", default: 0, null: false
    t.string "message_id", null: false
    t.string "message_checksum", null: false
    t.datetime "created_at", null: false
    t.datetime "updated_at", null: false
    t.index ["message_id", "message_checksum"], name: "index_action_mailbox_inbound_emails_uniqueness", unique: true
  end

  create_table "active_storage_attachments", force: :cascade do |t|
    t.string "name", null: false
    t.string "record_type", null: false
    t.bigint "record_id", null: false
    t.bigint "blob_id", null: false
    t.datetime "created_at", precision: nil, null: false
    t.index ["blob_id"], name: "index_active_storage_attachments_on_blob_id"
    t.index ["record_type", "record_id", "name", "blob_id"], name: "index_active_storage_attachments_uniqueness", unique: true
  end

  create_table "active_storage_blobs", force: :cascade do |t|
    t.string "key", null: false
    t.string "filename", null: false
    t.string "content_type"
    t.text "metadata"
    t.bigint "byte_size", null: false
    t.string "checksum"
    t.datetime "created_at", precision: nil, null: false
    t.string "service_name", null: false
    t.index ["key"], name: "index_active_storage_blobs_on_key", unique: true
  end

  create_table "active_storage_variant_records", force: :cascade do |t|
    t.bigint "blob_id", null: false
    t.string "variation_digest", null: false
    t.index ["blob_id", "variation_digest"], name: "index_active_storage_variant_records_uniqueness", unique: true
  end

  create_table "agent_bot_inboxes", force: :cascade do |t|
    t.integer "inbox_id"
    t.integer "agent_bot_id"
    t.integer "status", default: 0
    t.datetime "created_at", null: false
    t.datetime "updated_at", null: false
    t.integer "account_id"
  end

  create_table "agent_bots", force: :cascade do |t|
    t.string "name"
    t.string "description"
    t.string "outgoing_url"
    t.datetime "created_at", null: false
    t.datetime "updated_at", null: false
    t.bigint "account_id"
    t.integer "bot_type", default: 0
    t.jsonb "bot_config", default: {}
    t.index ["account_id"], name: "index_agent_bots_on_account_id"
  end

  create_table "applied_slas", force: :cascade do |t|
    t.bigint "account_id", null: false
    t.bigint "sla_policy_id", null: false
    t.bigint "conversation_id", null: false
    t.datetime "created_at", null: false
    t.datetime "updated_at", null: false
    t.integer "sla_status", default: 0
    t.index ["account_id", "sla_policy_id", "conversation_id"], name: "index_applied_slas_on_account_sla_policy_conversation", unique: true
    t.index ["account_id"], name: "index_applied_slas_on_account_id"
    t.index ["conversation_id"], name: "index_applied_slas_on_conversation_id"
    t.index ["sla_policy_id"], name: "index_applied_slas_on_sla_policy_id"
  end

  create_table "article_embeddings", force: :cascade do |t|
    t.bigint "article_id", null: false
    t.text "term", null: false
    t.vector "embedding", limit: 1536
    t.datetime "created_at", null: false
    t.datetime "updated_at", null: false
    t.index ["embedding"], name: "index_article_embeddings_on_embedding", using: :ivfflat
  end

  create_table "articles", force: :cascade do |t|
    t.integer "account_id", null: false
    t.integer "portal_id", null: false
    t.integer "category_id"
    t.integer "folder_id"
    t.string "title"
    t.text "description"
    t.text "content"
    t.integer "status"
    t.integer "views"
    t.datetime "created_at", null: false
    t.datetime "updated_at", null: false
    t.bigint "author_id"
    t.bigint "associated_article_id"
    t.jsonb "meta", default: {}
    t.string "slug", null: false
    t.integer "position"
    t.string "locale", default: "en", null: false
    t.index ["account_id"], name: "index_articles_on_account_id"
    t.index ["associated_article_id"], name: "index_articles_on_associated_article_id"
    t.index ["author_id"], name: "index_articles_on_author_id"
    t.index ["portal_id"], name: "index_articles_on_portal_id"
    t.index ["slug"], name: "index_articles_on_slug", unique: true
    t.index ["status"], name: "index_articles_on_status"
    t.index ["views"], name: "index_articles_on_views"
  end

  create_table "attachments", id: :serial, force: :cascade do |t|
    t.integer "file_type", default: 0
    t.string "external_url"
    t.float "coordinates_lat", default: 0.0
    t.float "coordinates_long", default: 0.0
    t.integer "message_id", null: false
    t.integer "account_id", null: false
    t.datetime "created_at", precision: nil, null: false
    t.datetime "updated_at", precision: nil, null: false
    t.string "fallback_title"
    t.string "extension"
    t.jsonb "meta", default: {}
    t.index ["account_id"], name: "index_attachments_on_account_id"
    t.index ["message_id"], name: "index_attachments_on_message_id"
  end

  create_table "audits", force: :cascade do |t|
    t.bigint "auditable_id"
    t.string "auditable_type"
    t.bigint "associated_id"
    t.string "associated_type"
    t.bigint "user_id"
    t.string "user_type"
    t.string "username"
    t.string "action"
    t.jsonb "audited_changes"
    t.integer "version", default: 0
    t.string "comment"
    t.string "remote_address"
    t.string "request_uuid"
    t.datetime "created_at", precision: nil
    t.index ["associated_type", "associated_id"], name: "associated_index"
    t.index ["auditable_type", "auditable_id", "version"], name: "auditable_index"
    t.index ["created_at"], name: "index_audits_on_created_at"
    t.index ["request_uuid"], name: "index_audits_on_request_uuid"
    t.index ["user_id", "user_type"], name: "user_index"
  end

  create_table "automation_rules", force: :cascade do |t|
    t.bigint "account_id", null: false
    t.string "name", null: false
    t.text "description"
    t.string "event_name", null: false
    t.jsonb "conditions", default: "{}", null: false
    t.jsonb "actions", default: "{}", null: false
    t.datetime "created_at", null: false
    t.datetime "updated_at", null: false
    t.boolean "active", default: true, null: false
    t.index ["account_id"], name: "index_automation_rules_on_account_id"
  end

  create_table "campaigns", force: :cascade do |t|
    t.integer "display_id", null: false
    t.string "title", null: false
    t.text "description"
    t.text "message", null: false
    t.integer "sender_id"
    t.boolean "enabled", default: true
    t.bigint "account_id", null: false
    t.bigint "inbox_id", null: false
    t.jsonb "trigger_rules", default: {}
    t.datetime "created_at", null: false
    t.datetime "updated_at", null: false
    t.integer "campaign_type", default: 0, null: false
    t.integer "campaign_status", default: 0, null: false
    t.jsonb "audience", default: []
    t.datetime "scheduled_at", precision: nil
    t.boolean "trigger_only_during_business_hours", default: false
    t.index ["account_id"], name: "index_campaigns_on_account_id"
    t.index ["campaign_status"], name: "index_campaigns_on_campaign_status"
    t.index ["campaign_type"], name: "index_campaigns_on_campaign_type"
    t.index ["inbox_id"], name: "index_campaigns_on_inbox_id"
    t.index ["scheduled_at"], name: "index_campaigns_on_scheduled_at"
  end

  create_table "canned_responses", id: :serial, force: :cascade do |t|
    t.integer "account_id", null: false
    t.string "short_code"
    t.text "content"
    t.datetime "created_at", precision: nil, null: false
    t.datetime "updated_at", precision: nil, null: false
  end

  create_table "captain_assistant_responses", force: :cascade do |t|
    t.string "question", null: false
    t.text "answer", null: false
    t.vector "embedding", limit: 1536
    t.bigint "assistant_id", null: false
    t.bigint "documentable_id"
    t.bigint "account_id", null: false
    t.datetime "created_at", null: false
    t.datetime "updated_at", null: false
    t.integer "status", default: 1, null: false
    t.string "documentable_type"
    t.index ["account_id"], name: "index_captain_assistant_responses_on_account_id"
    t.index ["assistant_id"], name: "index_captain_assistant_responses_on_assistant_id"
    t.index ["documentable_id", "documentable_type"], name: "idx_cap_asst_resp_on_documentable"
    t.index ["embedding"], name: "vector_idx_knowledge_entries_embedding", using: :ivfflat
    t.index ["status"], name: "index_captain_assistant_responses_on_status"
  end

  create_table "captain_assistants", force: :cascade do |t|
    t.string "name", null: false
    t.bigint "account_id", null: false
    t.string "description"
    t.datetime "created_at", null: false
    t.datetime "updated_at", null: false
    t.jsonb "config", default: {}, null: false
    t.index ["account_id"], name: "index_captain_assistants_on_account_id"
  end

  create_table "captain_documents", force: :cascade do |t|
    t.string "name"
    t.string "external_link", null: false
    t.text "content"
    t.bigint "assistant_id", null: false
    t.bigint "account_id", null: false
    t.datetime "created_at", null: false
    t.datetime "updated_at", null: false
    t.integer "status", default: 0, null: false
    t.index ["account_id"], name: "index_captain_documents_on_account_id"
    t.index ["assistant_id", "external_link"], name: "index_captain_documents_on_assistant_id_and_external_link", unique: true
    t.index ["assistant_id"], name: "index_captain_documents_on_assistant_id"
    t.index ["status"], name: "index_captain_documents_on_status"
  end

  create_table "captain_inboxes", force: :cascade do |t|
    t.bigint "captain_assistant_id", null: false
    t.bigint "inbox_id", null: false
    t.datetime "created_at", null: false
    t.datetime "updated_at", null: false
    t.index ["captain_assistant_id", "inbox_id"], name: "index_captain_inboxes_on_captain_assistant_id_and_inbox_id", unique: true
    t.index ["captain_assistant_id"], name: "index_captain_inboxes_on_captain_assistant_id"
    t.index ["inbox_id"], name: "index_captain_inboxes_on_inbox_id"
  end

  create_table "categories", force: :cascade do |t|
    t.integer "account_id", null: false
    t.integer "portal_id", null: false
    t.string "name"
    t.text "description"
    t.integer "position"
    t.datetime "created_at", null: false
    t.datetime "updated_at", null: false
    t.string "locale", default: "en"
    t.string "slug", null: false
    t.bigint "parent_category_id"
    t.bigint "associated_category_id"
    t.string "icon", default: ""
    t.index ["associated_category_id"], name: "index_categories_on_associated_category_id"
    t.index ["locale", "account_id"], name: "index_categories_on_locale_and_account_id"
    t.index ["locale"], name: "index_categories_on_locale"
    t.index ["parent_category_id"], name: "index_categories_on_parent_category_id"
    t.index ["slug", "locale", "portal_id"], name: "index_categories_on_slug_and_locale_and_portal_id", unique: true
  end

  create_table "channel_api", force: :cascade do |t|
    t.integer "account_id", null: false
    t.string "webhook_url"
    t.datetime "created_at", null: false
    t.datetime "updated_at", null: false
    t.string "identifier"
    t.string "hmac_token"
    t.boolean "hmac_mandatory", default: false
    t.jsonb "additional_attributes", default: {}
    t.index ["hmac_token"], name: "index_channel_api_on_hmac_token", unique: true
    t.index ["identifier"], name: "index_channel_api_on_identifier", unique: true
  end

  create_table "channel_email", force: :cascade do |t|
    t.integer "account_id", null: false
    t.string "email", null: false
    t.string "forward_to_email", null: false
    t.datetime "created_at", null: false
    t.datetime "updated_at", null: false
    t.boolean "imap_enabled", default: false
    t.string "imap_address", default: ""
    t.integer "imap_port", default: 0
    t.string "imap_login", default: ""
    t.string "imap_password", default: ""
    t.boolean "imap_enable_ssl", default: true
    t.boolean "smtp_enabled", default: false
    t.string "smtp_address", default: ""
    t.integer "smtp_port", default: 0
    t.string "smtp_login", default: ""
    t.string "smtp_password", default: ""
    t.string "smtp_domain", default: ""
    t.boolean "smtp_enable_starttls_auto", default: true
    t.string "smtp_authentication", default: "login"
    t.string "smtp_openssl_verify_mode", default: "none"
    t.boolean "smtp_enable_ssl_tls", default: false
    t.jsonb "provider_config", default: {}
    t.string "provider"
    t.index ["email"], name: "index_channel_email_on_email", unique: true
    t.index ["forward_to_email"], name: "index_channel_email_on_forward_to_email", unique: true
  end

  create_table "channel_facebook_pages", id: :serial, force: :cascade do |t|
    t.string "page_id", null: false
    t.string "user_access_token", null: false
    t.string "page_access_token", null: false
    t.integer "account_id", null: false
    t.datetime "created_at", precision: nil, null: false
    t.datetime "updated_at", precision: nil, null: false
    t.string "instagram_id"
    t.index ["page_id", "account_id"], name: "index_channel_facebook_pages_on_page_id_and_account_id", unique: true
    t.index ["page_id"], name: "index_channel_facebook_pages_on_page_id"
  end

  create_table "channel_instagram", force: :cascade do |t|
    t.string "access_token", null: false
    t.datetime "expires_at", null: false
    t.integer "account_id", null: false
    t.string "instagram_id", null: false
    t.datetime "created_at", null: false
    t.datetime "updated_at", null: false
    t.index ["instagram_id"], name: "index_channel_instagram_on_instagram_id", unique: true
  end

  create_table "channel_line", force: :cascade do |t|
    t.integer "account_id", null: false
    t.string "line_channel_id", null: false
    t.string "line_channel_secret", null: false
    t.string "line_channel_token", null: false
    t.datetime "created_at", null: false
    t.datetime "updated_at", null: false
    t.index ["line_channel_id"], name: "index_channel_line_on_line_channel_id", unique: true
  end

  create_table "channel_sms", force: :cascade do |t|
    t.integer "account_id", null: false
    t.string "phone_number", null: false
    t.string "provider", default: "default"
    t.jsonb "provider_config", default: {}
    t.datetime "created_at", null: false
    t.datetime "updated_at", null: false
    t.index ["phone_number"], name: "index_channel_sms_on_phone_number", unique: true
  end

  create_table "channel_telegram", force: :cascade do |t|
    t.string "bot_name"
    t.integer "account_id", null: false
    t.string "bot_token", null: false
    t.datetime "created_at", null: false
    t.datetime "updated_at", null: false
    t.index ["bot_token"], name: "index_channel_telegram_on_bot_token", unique: true
  end

  create_table "channel_twilio_sms", force: :cascade do |t|
    t.string "phone_number"
    t.string "auth_token", null: false
    t.string "account_sid", null: false
    t.integer "account_id", null: false
    t.datetime "created_at", null: false
    t.datetime "updated_at", null: false
    t.integer "medium", default: 0
    t.string "messaging_service_sid"
    t.string "api_key_sid"
    t.index ["account_sid", "phone_number"], name: "index_channel_twilio_sms_on_account_sid_and_phone_number", unique: true
    t.index ["messaging_service_sid"], name: "index_channel_twilio_sms_on_messaging_service_sid", unique: true
    t.index ["phone_number"], name: "index_channel_twilio_sms_on_phone_number", unique: true
  end

  create_table "channel_twitter_profiles", force: :cascade do |t|
    t.string "profile_id", null: false
    t.string "twitter_access_token", null: false
    t.string "twitter_access_token_secret", null: false
    t.integer "account_id", null: false
    t.datetime "created_at", null: false
    t.datetime "updated_at", null: false
    t.boolean "tweets_enabled", default: true
    t.index ["account_id", "profile_id"], name: "index_channel_twitter_profiles_on_account_id_and_profile_id", unique: true
  end

  create_table "channel_voice", force: :cascade do |t|
    t.string "phone_number", null: false
    t.string "provider", default: "twilio", null: false
    t.jsonb "provider_config", null: false
    t.integer "account_id", null: false
    t.jsonb "additional_attributes", default: {}
    t.datetime "created_at", null: false
    t.datetime "updated_at", null: false
    t.index ["phone_number"], name: "index_channel_voice_on_phone_number", unique: true
  end

  create_table "channel_web_widgets", id: :serial, force: :cascade do |t|
    t.string "website_url"
    t.integer "account_id"
    t.datetime "created_at", precision: nil, null: false
    t.datetime "updated_at", precision: nil, null: false
    t.string "website_token"
    t.string "widget_color", default: "#1f93ff"
    t.string "welcome_title"
    t.string "welcome_tagline"
    t.integer "feature_flags", default: 7, null: false
    t.integer "reply_time", default: 0
    t.string "hmac_token"
    t.boolean "pre_chat_form_enabled", default: false
    t.jsonb "pre_chat_form_options", default: {}
    t.boolean "hmac_mandatory", default: false
    t.boolean "continuity_via_email", default: true, null: false
    t.index ["hmac_token"], name: "index_channel_web_widgets_on_hmac_token", unique: true
    t.index ["website_token"], name: "index_channel_web_widgets_on_website_token", unique: true
  end

  create_table "channel_whatsapp", force: :cascade do |t|
    t.integer "account_id", null: false
    t.string "phone_number", null: false
    t.string "provider", default: "default"
    t.jsonb "provider_config", default: {}
    t.datetime "created_at", null: false
    t.datetime "updated_at", null: false
    t.jsonb "message_templates", default: {}
    t.datetime "message_templates_last_updated", precision: nil
    t.index ["phone_number"], name: "index_channel_whatsapp_on_phone_number", unique: true
  end

  create_table "contact_inboxes", force: :cascade do |t|
    t.bigint "contact_id"
    t.bigint "inbox_id"
    t.string "source_id", null: false
    t.datetime "created_at", null: false
    t.datetime "updated_at", null: false
    t.boolean "hmac_verified", default: false
    t.string "pubsub_token"
    t.index ["contact_id"], name: "index_contact_inboxes_on_contact_id"
    t.index ["inbox_id", "source_id"], name: "index_contact_inboxes_on_inbox_id_and_source_id", unique: true
    t.index ["inbox_id"], name: "index_contact_inboxes_on_inbox_id"
    t.index ["pubsub_token"], name: "index_contact_inboxes_on_pubsub_token", unique: true
    t.index ["source_id"], name: "index_contact_inboxes_on_source_id"
  end

  create_table "contacts", id: :serial, force: :cascade do |t|
    t.string "name", default: ""
    t.string "email"
    t.string "phone_number"
    t.integer "account_id", null: false
    t.datetime "created_at", precision: nil, null: false
    t.datetime "updated_at", precision: nil, null: false
    t.jsonb "additional_attributes", default: {}
    t.string "identifier"
    t.jsonb "custom_attributes", default: {}
    t.datetime "last_activity_at", precision: nil
    t.integer "contact_type", default: 0
    t.string "middle_name", default: ""
    t.string "last_name", default: ""
    t.string "location", default: ""
    t.string "country_code", default: ""
    t.boolean "blocked", default: false, null: false
    t.index "lower((email)::text), account_id", name: "index_contacts_on_lower_email_account_id"
    t.index ["account_id", "email", "phone_number", "identifier"], name: "index_contacts_on_nonempty_fields", where: "(((email)::text <> ''::text) OR ((phone_number)::text <> ''::text) OR ((identifier)::text <> ''::text))"
    t.index ["account_id", "last_activity_at"], name: "index_contacts_on_account_id_and_last_activity_at", order: { last_activity_at: "DESC NULLS LAST" }
    t.index ["account_id"], name: "index_contacts_on_account_id"
    t.index ["account_id"], name: "index_resolved_contact_account_id", where: "(((email)::text <> ''::text) OR ((phone_number)::text <> ''::text) OR ((identifier)::text <> ''::text))"
    t.index ["blocked"], name: "index_contacts_on_blocked"
    t.index ["email", "account_id"], name: "uniq_email_per_account_contact", unique: true
    t.index ["identifier", "account_id"], name: "uniq_identifier_per_account_contact", unique: true
    t.index ["name", "email", "phone_number", "identifier"], name: "index_contacts_on_name_email_phone_number_identifier", opclass: :gin_trgm_ops, using: :gin
    t.index ["phone_number", "account_id"], name: "index_contacts_on_phone_number_and_account_id"
  end

  create_table "conversation_participants", force: :cascade do |t|
    t.bigint "account_id", null: false
    t.bigint "user_id", null: false
    t.bigint "conversation_id", null: false
    t.datetime "created_at", null: false
    t.datetime "updated_at", null: false
    t.index ["account_id"], name: "index_conversation_participants_on_account_id"
    t.index ["conversation_id"], name: "index_conversation_participants_on_conversation_id"
    t.index ["user_id", "conversation_id"], name: "index_conversation_participants_on_user_id_and_conversation_id", unique: true
    t.index ["user_id"], name: "index_conversation_participants_on_user_id"
  end

  create_table "conversations", id: :serial, force: :cascade do |t|
    t.integer "account_id", null: false
    t.integer "inbox_id", null: false
    t.integer "status", default: 0, null: false
    t.integer "assignee_id"
    t.datetime "created_at", precision: nil, null: false
    t.datetime "updated_at", precision: nil, null: false
    t.bigint "contact_id"
    t.integer "display_id", null: false
    t.datetime "contact_last_seen_at", precision: nil
    t.datetime "agent_last_seen_at", precision: nil
    t.jsonb "additional_attributes", default: {}
    t.bigint "contact_inbox_id"
    t.uuid "uuid", default: -> { "gen_random_uuid()" }, null: false
    t.string "identifier"
    t.datetime "last_activity_at", precision: nil, default: -> { "CURRENT_TIMESTAMP" }, null: false
    t.bigint "team_id"
    t.bigint "campaign_id"
    t.datetime "snoozed_until", precision: nil
    t.jsonb "custom_attributes", default: {}
    t.datetime "assignee_last_seen_at", precision: nil
    t.datetime "first_reply_created_at", precision: nil
    t.integer "priority"
    t.bigint "sla_policy_id"
    t.datetime "waiting_since"
    t.text "cached_label_list"
    t.index ["account_id", "display_id"], name: "index_conversations_on_account_id_and_display_id", unique: true
    t.index ["account_id", "id"], name: "index_conversations_on_id_and_account_id"
    t.index ["account_id", "inbox_id", "status", "assignee_id"], name: "conv_acid_inbid_stat_asgnid_idx"
    t.index ["account_id"], name: "index_conversations_on_account_id"
    t.index ["assignee_id", "account_id"], name: "index_conversations_on_assignee_id_and_account_id"
    t.index ["campaign_id"], name: "index_conversations_on_campaign_id"
    t.index ["contact_id"], name: "index_conversations_on_contact_id"
    t.index ["contact_inbox_id"], name: "index_conversations_on_contact_inbox_id"
    t.index ["first_reply_created_at"], name: "index_conversations_on_first_reply_created_at"
    t.index ["inbox_id"], name: "index_conversations_on_inbox_id"
    t.index ["priority"], name: "index_conversations_on_priority"
    t.index ["status", "account_id"], name: "index_conversations_on_status_and_account_id"
    t.index ["status", "priority"], name: "index_conversations_on_status_and_priority"
    t.index ["team_id"], name: "index_conversations_on_team_id"
    t.index ["uuid"], name: "index_conversations_on_uuid", unique: true
    t.index ["waiting_since"], name: "index_conversations_on_waiting_since"
  end

  create_table "copilot_messages", force: :cascade do |t|
    t.bigint "copilot_thread_id", null: false
    t.bigint "account_id", null: false
    t.jsonb "message", default: {}, null: false
    t.datetime "created_at", null: false
    t.datetime "updated_at", null: false
    t.integer "message_type", default: 0
    t.index ["account_id"], name: "index_copilot_messages_on_account_id"
    t.index ["copilot_thread_id"], name: "index_copilot_messages_on_copilot_thread_id"
  end

  create_table "copilot_threads", force: :cascade do |t|
    t.string "title", null: false
    t.bigint "user_id", null: false
    t.bigint "account_id", null: false
    t.datetime "created_at", null: false
    t.datetime "updated_at", null: false
    t.integer "assistant_id"
    t.index ["account_id"], name: "index_copilot_threads_on_account_id"
    t.index ["assistant_id"], name: "index_copilot_threads_on_assistant_id"
    t.index ["user_id"], name: "index_copilot_threads_on_user_id"
  end

  create_table "csat_survey_responses", force: :cascade do |t|
    t.bigint "account_id", null: false
    t.bigint "conversation_id", null: false
    t.bigint "message_id", null: false
    t.integer "rating", null: false
    t.text "feedback_message"
    t.bigint "contact_id", null: false
    t.bigint "assigned_agent_id"
    t.datetime "created_at", null: false
    t.datetime "updated_at", null: false
    t.index ["account_id"], name: "index_csat_survey_responses_on_account_id"
    t.index ["assigned_agent_id"], name: "index_csat_survey_responses_on_assigned_agent_id"
    t.index ["contact_id"], name: "index_csat_survey_responses_on_contact_id"
    t.index ["conversation_id"], name: "index_csat_survey_responses_on_conversation_id"
    t.index ["message_id"], name: "index_csat_survey_responses_on_message_id", unique: true
  end

  create_table "custom_attribute_definitions", force: :cascade do |t|
    t.string "attribute_display_name"
    t.string "attribute_key"
    t.integer "attribute_display_type", default: 0
    t.integer "default_value"
    t.integer "attribute_model", default: 0
    t.bigint "account_id"
    t.datetime "created_at", null: false
    t.datetime "updated_at", null: false
    t.text "attribute_description"
    t.jsonb "attribute_values", default: []
    t.string "regex_pattern"
    t.string "regex_cue"
    t.index ["account_id"], name: "index_custom_attribute_definitions_on_account_id"
    t.index ["attribute_key", "attribute_model", "account_id"], name: "attribute_key_model_index", unique: true
  end

  create_table "custom_filters", force: :cascade do |t|
    t.string "name", null: false
    t.integer "filter_type", default: 0, null: false
    t.jsonb "query", default: "{}", null: false
    t.bigint "account_id", null: false
    t.bigint "user_id", null: false
    t.datetime "created_at", null: false
    t.datetime "updated_at", null: false
    t.index ["account_id"], name: "index_custom_filters_on_account_id"
    t.index ["user_id"], name: "index_custom_filters_on_user_id"
  end

  create_table "custom_roles", force: :cascade do |t|
    t.string "name"
    t.string "description"
    t.bigint "account_id", null: false
    t.text "permissions", default: [], array: true
    t.datetime "created_at", null: false
    t.datetime "updated_at", null: false
    t.index ["account_id"], name: "index_custom_roles_on_account_id"
  end

  create_table "dashboard_apps", force: :cascade do |t|
    t.string "title", null: false
    t.jsonb "content", default: []
    t.bigint "account_id", null: false
    t.bigint "user_id"
    t.datetime "created_at", null: false
    t.datetime "updated_at", null: false
    t.index ["account_id"], name: "index_dashboard_apps_on_account_id"
    t.index ["user_id"], name: "index_dashboard_apps_on_user_id"
  end

  create_table "data_imports", force: :cascade do |t|
    t.bigint "account_id", null: false
    t.string "data_type", null: false
    t.integer "status", default: 0, null: false
    t.text "processing_errors"
    t.integer "total_records"
    t.integer "processed_records"
    t.datetime "created_at", null: false
    t.datetime "updated_at", null: false
    t.index ["account_id"], name: "index_data_imports_on_account_id"
  end

  create_table "email_templates", force: :cascade do |t|
    t.string "name", null: false
    t.text "body", null: false
    t.integer "account_id"
    t.integer "template_type", default: 1
    t.integer "locale", default: 0, null: false
    t.datetime "created_at", null: false
    t.datetime "updated_at", null: false
    t.index ["name", "account_id"], name: "index_email_templates_on_name_and_account_id", unique: true
  end

  create_table "folders", force: :cascade do |t|
    t.integer "account_id", null: false
    t.integer "category_id", null: false
    t.string "name"
    t.datetime "created_at", null: false
    t.datetime "updated_at", null: false
  end

  create_table "inbox_members", id: :serial, force: :cascade do |t|
    t.integer "user_id", null: false
    t.integer "inbox_id", null: false
    t.datetime "created_at", precision: nil, null: false
    t.datetime "updated_at", precision: nil, null: false
    t.index ["inbox_id", "user_id"], name: "index_inbox_members_on_inbox_id_and_user_id", unique: true
    t.index ["inbox_id"], name: "index_inbox_members_on_inbox_id"
  end

  create_table "inboxes", id: :serial, force: :cascade do |t|
    t.integer "channel_id", null: false
    t.integer "account_id", null: false
    t.string "name", null: false
    t.datetime "created_at", precision: nil, null: false
    t.datetime "updated_at", precision: nil, null: false
    t.string "channel_type"
    t.boolean "enable_auto_assignment", default: true
    t.boolean "greeting_enabled", default: false
    t.string "greeting_message"
    t.string "email_address"
    t.boolean "working_hours_enabled", default: false
    t.string "out_of_office_message"
    t.string "timezone", default: "UTC"
    t.boolean "enable_email_collect", default: true
    t.boolean "csat_survey_enabled", default: false
    t.boolean "allow_messages_after_resolved", default: true
    t.jsonb "auto_assignment_config", default: {}
    t.boolean "lock_to_single_conversation", default: false, null: false
    t.bigint "portal_id"
    t.integer "sender_name_type", default: 0, null: false
    t.string "business_name"
    t.jsonb "csat_config", default: {}, null: false
    t.index ["account_id"], name: "index_inboxes_on_account_id"
    t.index ["channel_id", "channel_type"], name: "index_inboxes_on_channel_id_and_channel_type"
    t.index ["portal_id"], name: "index_inboxes_on_portal_id"
  end

  create_table "installation_configs", force: :cascade do |t|
    t.string "name", null: false
    t.jsonb "serialized_value", default: {}, null: false
    t.datetime "created_at", null: false
    t.datetime "updated_at", null: false
    t.boolean "locked", default: true, null: false
    t.index ["name", "created_at"], name: "index_installation_configs_on_name_and_created_at", unique: true
    t.index ["name"], name: "index_installation_configs_on_name", unique: true
  end

  create_table "integrations_hooks", force: :cascade do |t|
    t.integer "status", default: 1
    t.integer "inbox_id"
    t.integer "account_id"
    t.string "app_id"
    t.integer "hook_type", default: 0
    t.string "reference_id"
    t.string "access_token"
    t.datetime "created_at", null: false
    t.datetime "updated_at", null: false
    t.jsonb "settings", default: {}
  end

  create_table "labels", force: :cascade do |t|
    t.string "title"
    t.text "description"
    t.string "color", default: "#1f93ff", null: false
    t.boolean "show_on_sidebar"
    t.bigint "account_id"
    t.datetime "created_at", null: false
    t.datetime "updated_at", null: false
    t.index ["account_id"], name: "index_labels_on_account_id"
    t.index ["title", "account_id"], name: "index_labels_on_title_and_account_id", unique: true
  end

  create_table "macros", force: :cascade do |t|
    t.bigint "account_id", null: false
    t.string "name", null: false
    t.integer "visibility", default: 0
    t.bigint "created_by_id"
    t.bigint "updated_by_id"
    t.jsonb "actions", default: {}, null: false
    t.datetime "created_at", null: false
    t.datetime "updated_at", null: false
    t.index ["account_id"], name: "index_macros_on_account_id"
  end

  create_table "mentions", force: :cascade do |t|
    t.bigint "user_id", null: false
    t.bigint "conversation_id", null: false
    t.bigint "account_id", null: false
    t.datetime "mentioned_at", precision: nil, null: false
    t.datetime "created_at", null: false
    t.datetime "updated_at", null: false
    t.index ["account_id"], name: "index_mentions_on_account_id"
    t.index ["conversation_id"], name: "index_mentions_on_conversation_id"
    t.index ["user_id", "conversation_id"], name: "index_mentions_on_user_id_and_conversation_id", unique: true
    t.index ["user_id"], name: "index_mentions_on_user_id"
  end

  create_table "messages", id: :serial, force: :cascade do |t|
    t.text "content"
    t.integer "account_id", null: false
    t.integer "inbox_id", null: false
    t.integer "conversation_id", null: false
    t.integer "message_type", null: false
    t.datetime "created_at", precision: nil, null: false
    t.datetime "updated_at", precision: nil, null: false
    t.boolean "private", default: false, null: false
    t.integer "status", default: 0
    t.string "source_id"
    t.integer "content_type", default: 0, null: false
    t.json "content_attributes", default: {}
    t.string "sender_type"
    t.bigint "sender_id"
    t.jsonb "external_source_ids", default: {}
    t.jsonb "additional_attributes", default: {}
    t.text "processed_message_content"
    t.jsonb "sentiment", default: {}
    t.index "((additional_attributes -> 'campaign_id'::text))", name: "index_messages_on_additional_attributes_campaign_id", using: :gin
    t.index ["account_id", "created_at", "message_type"], name: "index_messages_on_account_created_type"
    t.index ["account_id", "inbox_id"], name: "index_messages_on_account_id_and_inbox_id"
    t.index ["account_id"], name: "index_messages_on_account_id"
    t.index ["content"], name: "index_messages_on_content", opclass: :gin_trgm_ops, using: :gin
    t.index ["conversation_id", "account_id", "message_type", "created_at"], name: "index_messages_on_conversation_account_type_created"
    t.index ["conversation_id"], name: "index_messages_on_conversation_id"
    t.index ["created_at"], name: "index_messages_on_created_at"
    t.index ["inbox_id"], name: "index_messages_on_inbox_id"
    t.index ["sender_type", "sender_id"], name: "index_messages_on_sender_type_and_sender_id"
    t.index ["source_id"], name: "index_messages_on_source_id"
  end

  create_table "notes", force: :cascade do |t|
    t.text "content", null: false
    t.bigint "account_id", null: false
    t.bigint "contact_id", null: false
    t.bigint "user_id"
    t.datetime "created_at", null: false
    t.datetime "updated_at", null: false
    t.index ["account_id"], name: "index_notes_on_account_id"
    t.index ["contact_id"], name: "index_notes_on_contact_id"
    t.index ["user_id"], name: "index_notes_on_user_id"
  end

  create_table "notification_settings", force: :cascade do |t|
    t.integer "account_id"
    t.integer "user_id"
    t.integer "email_flags", default: 0, null: false
    t.datetime "created_at", null: false
    t.datetime "updated_at", null: false
    t.integer "push_flags", default: 0, null: false
    t.index ["account_id", "user_id"], name: "by_account_user", unique: true
  end

  create_table "notification_subscriptions", force: :cascade do |t|
    t.bigint "user_id", null: false
    t.integer "subscription_type", null: false
    t.jsonb "subscription_attributes", default: {}, null: false
    t.datetime "created_at", null: false
    t.datetime "updated_at", null: false
    t.text "identifier"
    t.index ["identifier"], name: "index_notification_subscriptions_on_identifier", unique: true
    t.index ["user_id"], name: "index_notification_subscriptions_on_user_id"
  end

  create_table "notifications", force: :cascade do |t|
    t.bigint "account_id", null: false
    t.bigint "user_id", null: false
    t.integer "notification_type", null: false
    t.string "primary_actor_type", null: false
    t.bigint "primary_actor_id", null: false
    t.string "secondary_actor_type"
    t.bigint "secondary_actor_id"
    t.datetime "read_at", precision: nil
    t.datetime "created_at", null: false
    t.datetime "updated_at", null: false
    t.datetime "snoozed_until"
    t.datetime "last_activity_at", default: -> { "CURRENT_TIMESTAMP" }
    t.jsonb "meta", default: {}
    t.index ["account_id"], name: "index_notifications_on_account_id"
    t.index ["last_activity_at"], name: "index_notifications_on_last_activity_at"
    t.index ["primary_actor_type", "primary_actor_id"], name: "uniq_primary_actor_per_account_notifications"
    t.index ["secondary_actor_type", "secondary_actor_id"], name: "uniq_secondary_actor_per_account_notifications"
    t.index ["user_id"], name: "index_notifications_on_user_id"
  end

  create_table "platform_app_permissibles", force: :cascade do |t|
    t.bigint "platform_app_id", null: false
    t.string "permissible_type", null: false
    t.bigint "permissible_id", null: false
    t.datetime "created_at", null: false
    t.datetime "updated_at", null: false
    t.index ["permissible_type", "permissible_id"], name: "index_platform_app_permissibles_on_permissibles"
    t.index ["platform_app_id", "permissible_id", "permissible_type"], name: "unique_permissibles_index", unique: true
    t.index ["platform_app_id"], name: "index_platform_app_permissibles_on_platform_app_id"
  end

  create_table "platform_apps", force: :cascade do |t|
    t.string "name", null: false
    t.datetime "created_at", null: false
    t.datetime "updated_at", null: false
  end

  create_table "portals", force: :cascade do |t|
    t.integer "account_id", null: false
    t.string "name", null: false
    t.string "slug", null: false
    t.string "custom_domain"
    t.string "color"
    t.string "homepage_link"
    t.string "page_title"
    t.text "header_text"
    t.datetime "created_at", null: false
    t.datetime "updated_at", null: false
    t.jsonb "config", default: {"allowed_locales"=>["en"]}
    t.boolean "archived", default: false
    t.bigint "channel_web_widget_id"
    t.index ["channel_web_widget_id"], name: "index_portals_on_channel_web_widget_id"
    t.index ["custom_domain"], name: "index_portals_on_custom_domain", unique: true
    t.index ["slug"], name: "index_portals_on_slug", unique: true
  end

  create_table "portals_members", id: false, force: :cascade do |t|
    t.bigint "portal_id", null: false
    t.bigint "user_id", null: false
    t.index ["portal_id", "user_id"], name: "index_portals_members_on_portal_id_and_user_id", unique: true
    t.index ["portal_id"], name: "index_portals_members_on_portal_id"
    t.index ["user_id"], name: "index_portals_members_on_user_id"
  end

  create_table "related_categories", force: :cascade do |t|
    t.bigint "category_id"
    t.bigint "related_category_id"
    t.datetime "created_at", null: false
    t.datetime "updated_at", null: false
    t.index ["category_id", "related_category_id"], name: "index_related_categories_on_category_id_and_related_category_id", unique: true
    t.index ["related_category_id", "category_id"], name: "index_related_categories_on_related_category_id_and_category_id", unique: true
  end

  create_table "reporting_events", force: :cascade do |t|
    t.string "name"
    t.float "value"
    t.integer "account_id"
    t.integer "inbox_id"
    t.integer "user_id"
    t.integer "conversation_id"
    t.datetime "created_at", null: false
    t.datetime "updated_at", null: false
    t.float "value_in_business_hours"
    t.datetime "event_start_time", precision: nil
    t.datetime "event_end_time", precision: nil
    t.index ["account_id", "name", "created_at"], name: "reporting_events__account_id__name__created_at"
    t.index ["account_id"], name: "index_reporting_events_on_account_id"
    t.index ["conversation_id"], name: "index_reporting_events_on_conversation_id"
    t.index ["created_at"], name: "index_reporting_events_on_created_at"
    t.index ["inbox_id"], name: "index_reporting_events_on_inbox_id"
    t.index ["name"], name: "index_reporting_events_on_name"
    t.index ["user_id"], name: "index_reporting_events_on_user_id"
  end

  create_table "sla_events", force: :cascade do |t|
    t.bigint "applied_sla_id", null: false
    t.bigint "conversation_id", null: false
    t.bigint "account_id", null: false
    t.bigint "sla_policy_id", null: false
    t.bigint "inbox_id", null: false
    t.integer "event_type"
    t.jsonb "meta", default: {}
    t.datetime "created_at", null: false
    t.datetime "updated_at", null: false
    t.index ["account_id"], name: "index_sla_events_on_account_id"
    t.index ["applied_sla_id"], name: "index_sla_events_on_applied_sla_id"
    t.index ["conversation_id"], name: "index_sla_events_on_conversation_id"
    t.index ["inbox_id"], name: "index_sla_events_on_inbox_id"
    t.index ["sla_policy_id"], name: "index_sla_events_on_sla_policy_id"
  end

  create_table "sla_policies", force: :cascade do |t|
    t.string "name", null: false
    t.float "first_response_time_threshold"
    t.float "next_response_time_threshold"
    t.boolean "only_during_business_hours", default: false
    t.bigint "account_id", null: false
    t.datetime "created_at", null: false
    t.datetime "updated_at", null: false
    t.string "description"
    t.float "resolution_time_threshold"
    t.index ["account_id"], name: "index_sla_policies_on_account_id"
  end

  create_table "taggings", id: :serial, force: :cascade do |t|
    t.integer "tag_id"
    t.string "taggable_type"
    t.integer "taggable_id"
    t.string "tagger_type"
    t.integer "tagger_id"
    t.string "context", limit: 128
    t.datetime "created_at", precision: nil
    t.index ["context"], name: "index_taggings_on_context"
    t.index ["tag_id", "taggable_id", "taggable_type", "context", "tagger_id", "tagger_type"], name: "taggings_idx", unique: true
    t.index ["tag_id"], name: "index_taggings_on_tag_id"
    t.index ["taggable_id", "taggable_type", "context"], name: "index_taggings_on_taggable_id_and_taggable_type_and_context"
    t.index ["taggable_id", "taggable_type", "tagger_id", "context"], name: "taggings_idy"
    t.index ["taggable_id"], name: "index_taggings_on_taggable_id"
    t.index ["taggable_type"], name: "index_taggings_on_taggable_type"
    t.index ["tagger_id", "tagger_type"], name: "index_taggings_on_tagger_id_and_tagger_type"
    t.index ["tagger_id"], name: "index_taggings_on_tagger_id"
  end

  create_table "tags", id: :serial, force: :cascade do |t|
    t.string "name"
    t.integer "taggings_count", default: 0
    t.index "lower((name)::text) gin_trgm_ops", name: "tags_name_trgm_idx", using: :gin
    t.index ["name"], name: "index_tags_on_name", unique: true
  end

  create_table "team_members", force: :cascade do |t|
    t.bigint "team_id", null: false
    t.bigint "user_id", null: false
    t.datetime "created_at", null: false
    t.datetime "updated_at", null: false
    t.index ["team_id", "user_id"], name: "index_team_members_on_team_id_and_user_id", unique: true
    t.index ["team_id"], name: "index_team_members_on_team_id"
    t.index ["user_id"], name: "index_team_members_on_user_id"
  end

  create_table "teams", force: :cascade do |t|
    t.string "name", null: false
    t.text "description"
    t.boolean "allow_auto_assign", default: true
    t.bigint "account_id", null: false
    t.datetime "created_at", null: false
    t.datetime "updated_at", null: false
    t.index ["account_id"], name: "index_teams_on_account_id"
    t.index ["name", "account_id"], name: "index_teams_on_name_and_account_id", unique: true
  end

  create_table "telegram_bots", id: :serial, force: :cascade do |t|
    t.string "name"
    t.string "auth_key"
    t.integer "account_id"
    t.datetime "created_at", precision: nil, null: false
    t.datetime "updated_at", precision: nil, null: false
  end

  create_table "users", id: :serial, force: :cascade do |t|
    t.string "provider", default: "email", null: false
    t.string "uid", default: "", null: false
    t.string "encrypted_password", default: "", null: false
    t.string "reset_password_token"
    t.datetime "reset_password_sent_at", precision: nil
    t.datetime "remember_created_at", precision: nil
    t.integer "sign_in_count", default: 0, null: false
    t.datetime "current_sign_in_at", precision: nil
    t.datetime "last_sign_in_at", precision: nil
    t.string "current_sign_in_ip"
    t.string "last_sign_in_ip"
    t.string "confirmation_token"
    t.datetime "confirmed_at", precision: nil
    t.datetime "confirmation_sent_at", precision: nil
    t.string "unconfirmed_email"
    t.string "name", null: false
    t.string "display_name"
    t.string "email"
    t.json "tokens"
    t.datetime "created_at", precision: nil, null: false
    t.datetime "updated_at", precision: nil, null: false
    t.string "pubsub_token"
    t.integer "availability", default: 0
    t.jsonb "ui_settings", default: {}
    t.jsonb "custom_attributes", default: {}
    t.string "type"
    t.text "message_signature"
    t.index ["email"], name: "index_users_on_email"
    t.index ["pubsub_token"], name: "index_users_on_pubsub_token", unique: true
    t.index ["reset_password_token"], name: "index_users_on_reset_password_token", unique: true
    t.index ["uid", "provider"], name: "index_users_on_uid_and_provider", unique: true
  end

  create_table "webhooks", force: :cascade do |t|
    t.integer "account_id"
    t.integer "inbox_id"
    t.string "url"
    t.datetime "created_at", null: false
    t.datetime "updated_at", null: false
    t.integer "webhook_type", default: 0
    t.jsonb "subscriptions", default: ["conversation_status_changed", "conversation_updated", "conversation_created", "contact_created", "contact_updated", "message_created", "message_updated", "webwidget_triggered"]
    t.index ["account_id", "url"], name: "index_webhooks_on_account_id_and_url", unique: true
  end

  create_table "working_hours", force: :cascade do |t|
    t.bigint "inbox_id"
    t.bigint "account_id"
    t.integer "day_of_week", null: false
    t.boolean "closed_all_day", default: false
    t.integer "open_hour"
    t.integer "open_minutes"
    t.integer "close_hour"
    t.integer "close_minutes"
    t.datetime "created_at", null: false
    t.datetime "updated_at", null: false
    t.boolean "open_all_day", default: false
    t.index ["account_id"], name: "index_working_hours_on_account_id"
    t.index ["inbox_id"], name: "index_working_hours_on_inbox_id"
  end

  add_foreign_key "active_storage_attachments", "active_storage_blobs", column: "blob_id"
  add_foreign_key "active_storage_variant_records", "active_storage_blobs", column: "blob_id"
  add_foreign_key "inboxes", "portals"
  create_trigger("accounts_after_insert_row_tr", :generated => true, :compatibility => 1).
      on("accounts").
      after(:insert).
      for_each(:row) do
    "execute format('create sequence IF NOT EXISTS conv_dpid_seq_%s', NEW.id);"
  end

  create_trigger("conversations_before_insert_row_tr", :generated => true, :compatibility => 1).
      on("conversations").
      before(:insert).
      for_each(:row) do
    "NEW.display_id := nextval('conv_dpid_seq_' || NEW.account_id);"
  end

  create_trigger("camp_dpid_before_insert", :generated => true, :compatibility => 1).
      on("accounts").
      name("camp_dpid_before_insert").
      after(:insert).
      for_each(:row) do
    "execute format('create sequence IF NOT EXISTS camp_dpid_seq_%s', NEW.id);"
  end

  create_trigger("campaigns_before_insert_row_tr", :generated => true, :compatibility => 1).
      on("campaigns").
      before(:insert).
      for_each(:row) do
    "NEW.display_id := nextval('camp_dpid_seq_' || NEW.account_id);"
  end

end<|MERGE_RESOLUTION|>--- conflicted
+++ resolved
@@ -10,11 +10,7 @@
 #
 # It's strongly recommended that you check this file into your version control system.
 
-<<<<<<< HEAD
-ActiveRecord::Schema[7.0].define(version: 2025_04_26_140000) do
-=======
 ActiveRecord::Schema[7.1].define(version: 2025_05_23_031839) do
->>>>>>> 22b5e12a
   # These extensions should be enabled to support this database
   enable_extension "pg_stat_statements"
   enable_extension "pg_trgm"
