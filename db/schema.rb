# This file is auto-generated from the current state of the database. Instead
# of editing this file, please use the migrations feature of Active Record to
# incrementally modify your database, and then regenerate this schema definition.
#
# This file is the source Rails uses to define your schema when running `bin/rails
# db:schema:load`. When creating a new database, `bin/rails db:schema:load` tends to
# be faster and is potentially less error prone than running all of your
# migrations from scratch. Old migrations may fail to apply correctly if those
# migrations use external dependencies or application code.
#
# It's strongly recommended that you check this file into your version control system.

ActiveRecord::Schema[7.1].define(version: 2025_08_22_061042) do
  # These extensions should be enabled to support this database
  enable_extension "pg_stat_statements"
  enable_extension "pg_trgm"
  enable_extension "pgcrypto"
  enable_extension "plpgsql"
  enable_extension "vector"

  create_table "access_tokens", force: :cascade do |t|
    t.string "owner_type"
    t.bigint "owner_id"
    t.string "token"
    t.datetime "created_at", null: false
    t.datetime "updated_at", null: false
    t.index ["owner_type", "owner_id"], name: "index_access_tokens_on_owner_type_and_owner_id"
    t.index ["token"], name: "index_access_tokens_on_token", unique: true
  end

  create_table "account_users", force: :cascade do |t|
    t.bigint "account_id"
    t.bigint "user_id"
    t.integer "role", default: 0
    t.bigint "inviter_id"
    t.datetime "created_at", null: false
    t.datetime "updated_at", null: false
    t.datetime "active_at", precision: nil
    t.integer "availability", default: 0, null: false
    t.boolean "auto_offline", default: true, null: false
    t.bigint "custom_role_id"
    t.bigint "agent_capacity_policy_id"
    t.index ["account_id", "user_id"], name: "uniq_user_id_per_account_id", unique: true
    t.index ["account_id"], name: "index_account_users_on_account_id"
    t.index ["agent_capacity_policy_id"], name: "index_account_users_on_agent_capacity_policy_id"
    t.index ["custom_role_id"], name: "index_account_users_on_custom_role_id"
    t.index ["user_id"], name: "index_account_users_on_user_id"
  end

  create_table "accounts", id: :serial, force: :cascade do |t|
    t.string "name", null: false
    t.datetime "created_at", precision: nil, null: false
    t.datetime "updated_at", precision: nil, null: false
    t.integer "locale", default: 0
    t.string "domain", limit: 100
    t.string "support_email", limit: 100
    t.bigint "feature_flags", default: 0, null: false
    t.integer "auto_resolve_duration"
    t.jsonb "limits", default: {}
    t.jsonb "custom_attributes", default: {}
    t.integer "status", default: 0
    t.jsonb "internal_attributes", default: {}, null: false
    t.jsonb "settings", default: {}
    t.index ["status"], name: "index_accounts_on_status"
  end

  create_table "action_mailbox_inbound_emails", force: :cascade do |t|
    t.integer "status", default: 0, null: false
    t.string "message_id", null: false
    t.string "message_checksum", null: false
    t.datetime "created_at", null: false
    t.datetime "updated_at", null: false
    t.index ["message_id", "message_checksum"], name: "index_action_mailbox_inbound_emails_uniqueness", unique: true
  end

  create_table "active_storage_attachments", force: :cascade do |t|
    t.string "name", null: false
    t.string "record_type", null: false
    t.bigint "record_id", null: false
    t.bigint "blob_id", null: false
    t.datetime "created_at", precision: nil, null: false
    t.index ["blob_id"], name: "index_active_storage_attachments_on_blob_id"
    t.index ["record_type", "record_id", "name", "blob_id"], name: "index_active_storage_attachments_uniqueness", unique: true
  end

  create_table "active_storage_blobs", force: :cascade do |t|
    t.string "key", null: false
    t.string "filename", null: false
    t.string "content_type"
    t.text "metadata"
    t.bigint "byte_size", null: false
    t.string "checksum"
    t.datetime "created_at", precision: nil, null: false
    t.string "service_name", null: false
    t.index ["key"], name: "index_active_storage_blobs_on_key", unique: true
  end

  create_table "active_storage_variant_records", force: :cascade do |t|
    t.bigint "blob_id", null: false
    t.string "variation_digest", null: false
    t.index ["blob_id", "variation_digest"], name: "index_active_storage_variant_records_uniqueness", unique: true
  end

  create_table "agent_bot_inboxes", force: :cascade do |t|
    t.integer "inbox_id"
    t.integer "agent_bot_id"
    t.integer "status", default: 0
    t.datetime "created_at", null: false
    t.datetime "updated_at", null: false
    t.integer "account_id"
  end

  create_table "agent_bots", force: :cascade do |t|
    t.string "name"
    t.string "description"
    t.string "outgoing_url"
    t.datetime "created_at", null: false
    t.datetime "updated_at", null: false
    t.bigint "account_id"
    t.integer "bot_type", default: 0
    t.jsonb "bot_config", default: {}
    t.index ["account_id"], name: "index_agent_bots_on_account_id"
  end

  create_table "agent_capacity_policies", force: :cascade do |t|
    t.bigint "account_id", null: false
    t.string "name", limit: 255, null: false
    t.text "description"
    t.jsonb "exclusion_rules", default: {}, null: false
    t.datetime "created_at", null: false
    t.datetime "updated_at", null: false
    t.index ["account_id"], name: "index_agent_capacity_policies_on_account_id"
  end

  create_table "applied_slas", force: :cascade do |t|
    t.bigint "account_id", null: false
    t.bigint "sla_policy_id", null: false
    t.bigint "conversation_id", null: false
    t.datetime "created_at", null: false
    t.datetime "updated_at", null: false
    t.integer "sla_status", default: 0
    t.index ["account_id", "sla_policy_id", "conversation_id"], name: "index_applied_slas_on_account_sla_policy_conversation", unique: true
    t.index ["account_id"], name: "index_applied_slas_on_account_id"
    t.index ["conversation_id"], name: "index_applied_slas_on_conversation_id"
    t.index ["sla_policy_id"], name: "index_applied_slas_on_sla_policy_id"
  end

  create_table "article_embeddings", force: :cascade do |t|
    t.bigint "article_id", null: false
    t.text "term", null: false
    t.vector "embedding", limit: 1536
    t.datetime "created_at", null: false
    t.datetime "updated_at", null: false
    t.index ["embedding"], name: "index_article_embeddings_on_embedding", using: :ivfflat
  end

  create_table "articles", force: :cascade do |t|
    t.integer "account_id", null: false
    t.integer "portal_id", null: false
    t.integer "category_id"
    t.integer "folder_id"
    t.string "title"
    t.text "description"
    t.text "content"
    t.integer "status"
    t.integer "views"
    t.datetime "created_at", null: false
    t.datetime "updated_at", null: false
    t.bigint "author_id"
    t.bigint "associated_article_id"
    t.jsonb "meta", default: {}
    t.string "slug", null: false
    t.integer "position"
    t.string "locale", default: "en", null: false
    t.index ["account_id"], name: "index_articles_on_account_id"
    t.index ["associated_article_id"], name: "index_articles_on_associated_article_id"
    t.index ["author_id"], name: "index_articles_on_author_id"
    t.index ["portal_id"], name: "index_articles_on_portal_id"
    t.index ["slug"], name: "index_articles_on_slug", unique: true
    t.index ["status"], name: "index_articles_on_status"
    t.index ["views"], name: "index_articles_on_views"
  end

  create_table "assignment_policies", force: :cascade do |t|
    t.bigint "account_id", null: false
    t.string "name", limit: 255, null: false
    t.text "description"
    t.integer "assignment_order", default: 0, null: false
    t.integer "conversation_priority", default: 0, null: false
    t.integer "fair_distribution_limit", default: 100, null: false
    t.integer "fair_distribution_window", default: 3600, null: false
    t.boolean "enabled", default: true, null: false
    t.datetime "created_at", null: false
    t.datetime "updated_at", null: false
    t.index ["account_id", "name"], name: "index_assignment_policies_on_account_id_and_name", unique: true
    t.index ["account_id"], name: "index_assignment_policies_on_account_id"
    t.index ["enabled"], name: "index_assignment_policies_on_enabled"
  end

  create_table "attachments", id: :serial, force: :cascade do |t|
    t.integer "file_type", default: 0
    t.string "external_url"
    t.float "coordinates_lat", default: 0.0
    t.float "coordinates_long", default: 0.0
    t.integer "message_id", null: false
    t.integer "account_id", null: false
    t.datetime "created_at", precision: nil, null: false
    t.datetime "updated_at", precision: nil, null: false
    t.string "fallback_title"
    t.string "extension"
    t.jsonb "meta", default: {}
    t.index ["account_id"], name: "index_attachments_on_account_id"
    t.index ["message_id"], name: "index_attachments_on_message_id"
  end

  create_table "audits", force: :cascade do |t|
    t.bigint "auditable_id"
    t.string "auditable_type"
    t.bigint "associated_id"
    t.string "associated_type"
    t.bigint "user_id"
    t.string "user_type"
    t.string "username"
    t.string "action"
    t.jsonb "audited_changes"
    t.integer "version", default: 0
    t.string "comment"
    t.string "remote_address"
    t.string "request_uuid"
    t.datetime "created_at", precision: nil
    t.index ["associated_type", "associated_id"], name: "associated_index"
    t.index ["auditable_type", "auditable_id", "version"], name: "auditable_index"
    t.index ["created_at"], name: "index_audits_on_created_at"
    t.index ["request_uuid"], name: "index_audits_on_request_uuid"
    t.index ["user_id", "user_type"], name: "user_index"
  end

  create_table "automation_rules", force: :cascade do |t|
    t.bigint "account_id", null: false
    t.string "name", null: false
    t.text "description"
    t.string "event_name", null: false
    t.jsonb "conditions", default: "{}", null: false
    t.jsonb "actions", default: "{}", null: false
    t.datetime "created_at", null: false
    t.datetime "updated_at", null: false
    t.boolean "active", default: true, null: false
    t.index ["account_id"], name: "index_automation_rules_on_account_id"
  end

  create_table "campaigns", force: :cascade do |t|
    t.integer "display_id", null: false
    t.string "title", null: false
    t.text "description"
    t.text "message", null: false
    t.integer "sender_id"
    t.boolean "enabled", default: true
    t.bigint "account_id", null: false
    t.bigint "inbox_id", null: false
    t.jsonb "trigger_rules", default: {}
    t.datetime "created_at", null: false
    t.datetime "updated_at", null: false
    t.integer "campaign_type", default: 0, null: false
    t.integer "campaign_status", default: 0, null: false
    t.jsonb "audience", default: []
    t.datetime "scheduled_at", precision: nil
    t.boolean "trigger_only_during_business_hours", default: false
    t.jsonb "template_params"
    t.index ["account_id"], name: "index_campaigns_on_account_id"
    t.index ["campaign_status"], name: "index_campaigns_on_campaign_status"
    t.index ["campaign_type"], name: "index_campaigns_on_campaign_type"
    t.index ["inbox_id"], name: "index_campaigns_on_inbox_id"
    t.index ["scheduled_at"], name: "index_campaigns_on_scheduled_at"
  end

  create_table "canned_responses", id: :serial, force: :cascade do |t|
    t.integer "account_id", null: false
    t.string "short_code"
    t.text "content"
    t.datetime "created_at", precision: nil, null: false
    t.datetime "updated_at", precision: nil, null: false
  end

  create_table "captain_assistant_responses", force: :cascade do |t|
    t.string "question", null: false
    t.text "answer", null: false
    t.vector "embedding", limit: 1536
    t.bigint "assistant_id", null: false
    t.bigint "documentable_id"
    t.bigint "account_id", null: false
    t.datetime "created_at", null: false
    t.datetime "updated_at", null: false
    t.integer "status", default: 1, null: false
    t.string "documentable_type"
    t.index ["account_id"], name: "index_captain_assistant_responses_on_account_id"
    t.index ["assistant_id"], name: "index_captain_assistant_responses_on_assistant_id"
    t.index ["documentable_id", "documentable_type"], name: "idx_cap_asst_resp_on_documentable"
    t.index ["embedding"], name: "vector_idx_knowledge_entries_embedding", using: :ivfflat
    t.index ["status"], name: "index_captain_assistant_responses_on_status"
  end

  create_table "captain_assistants", force: :cascade do |t|
    t.string "name", null: false
    t.bigint "account_id", null: false
    t.string "description"
    t.datetime "created_at", null: false
    t.datetime "updated_at", null: false
    t.jsonb "config", default: {}, null: false
    t.jsonb "response_guidelines", default: []
    t.jsonb "guardrails", default: []
    t.index ["account_id"], name: "index_captain_assistants_on_account_id"
  end

  create_table "captain_documents", force: :cascade do |t|
    t.string "name"
    t.string "external_link", null: false
    t.text "content"
    t.bigint "assistant_id", null: false
    t.bigint "account_id", null: false
    t.datetime "created_at", null: false
    t.datetime "updated_at", null: false
    t.integer "status", default: 0, null: false
<<<<<<< HEAD
    t.string "content_type"
    t.bigint "file_size"
=======
>>>>>>> d68ac251
    t.jsonb "metadata", default: {}
    t.index ["account_id"], name: "index_captain_documents_on_account_id"
    t.index ["assistant_id", "external_link"], name: "index_captain_documents_on_assistant_id_and_external_link", unique: true
    t.index ["assistant_id"], name: "index_captain_documents_on_assistant_id"
    t.index ["content_type"], name: "index_captain_documents_on_content_type"
    t.index ["metadata"], name: "index_captain_documents_on_metadata", using: :gin
    t.index ["status"], name: "index_captain_documents_on_status"
  end

  create_table "captain_inboxes", force: :cascade do |t|
    t.bigint "captain_assistant_id", null: false
    t.bigint "inbox_id", null: false
    t.datetime "created_at", null: false
    t.datetime "updated_at", null: false
    t.index ["captain_assistant_id", "inbox_id"], name: "index_captain_inboxes_on_captain_assistant_id_and_inbox_id", unique: true
    t.index ["captain_assistant_id"], name: "index_captain_inboxes_on_captain_assistant_id"
    t.index ["inbox_id"], name: "index_captain_inboxes_on_inbox_id"
  end

  create_table "captain_scenarios", force: :cascade do |t|
    t.string "title"
    t.text "description"
    t.text "instruction"
    t.jsonb "tools", default: []
    t.boolean "enabled", default: true, null: false
    t.bigint "assistant_id", null: false
    t.bigint "account_id", null: false
    t.datetime "created_at", null: false
    t.datetime "updated_at", null: false
    t.index ["account_id"], name: "index_captain_scenarios_on_account_id"
    t.index ["assistant_id", "enabled"], name: "index_captain_scenarios_on_assistant_id_and_enabled"
    t.index ["assistant_id"], name: "index_captain_scenarios_on_assistant_id"
    t.index ["enabled"], name: "index_captain_scenarios_on_enabled"
  end

  create_table "categories", force: :cascade do |t|
    t.integer "account_id", null: false
    t.integer "portal_id", null: false
    t.string "name"
    t.text "description"
    t.integer "position"
    t.datetime "created_at", null: false
    t.datetime "updated_at", null: false
    t.string "locale", default: "en"
    t.string "slug", null: false
    t.bigint "parent_category_id"
    t.bigint "associated_category_id"
    t.string "icon", default: ""
    t.index ["associated_category_id"], name: "index_categories_on_associated_category_id"
    t.index ["locale", "account_id"], name: "index_categories_on_locale_and_account_id"
    t.index ["locale"], name: "index_categories_on_locale"
    t.index ["parent_category_id"], name: "index_categories_on_parent_category_id"
    t.index ["slug", "locale", "portal_id"], name: "index_categories_on_slug_and_locale_and_portal_id", unique: true
  end

  create_table "channel_api", force: :cascade do |t|
    t.integer "account_id", null: false
    t.string "webhook_url"
    t.datetime "created_at", null: false
    t.datetime "updated_at", null: false
    t.string "identifier"
    t.string "hmac_token"
    t.boolean "hmac_mandatory", default: false
    t.jsonb "additional_attributes", default: {}
    t.index ["hmac_token"], name: "index_channel_api_on_hmac_token", unique: true
    t.index ["identifier"], name: "index_channel_api_on_identifier", unique: true
  end

  create_table "channel_email", force: :cascade do |t|
    t.integer "account_id", null: false
    t.string "email", null: false
    t.string "forward_to_email", null: false
    t.datetime "created_at", null: false
    t.datetime "updated_at", null: false
    t.boolean "imap_enabled", default: false
    t.string "imap_address", default: ""
    t.integer "imap_port", default: 0
    t.string "imap_login", default: ""
    t.string "imap_password", default: ""
    t.boolean "imap_enable_ssl", default: true
    t.boolean "smtp_enabled", default: false
    t.string "smtp_address", default: ""
    t.integer "smtp_port", default: 0
    t.string "smtp_login", default: ""
    t.string "smtp_password", default: ""
    t.string "smtp_domain", default: ""
    t.boolean "smtp_enable_starttls_auto", default: true
    t.string "smtp_authentication", default: "login"
    t.string "smtp_openssl_verify_mode", default: "none"
    t.boolean "smtp_enable_ssl_tls", default: false
    t.jsonb "provider_config", default: {}
    t.string "provider"
    t.index ["email"], name: "index_channel_email_on_email", unique: true
    t.index ["forward_to_email"], name: "index_channel_email_on_forward_to_email", unique: true
  end

  create_table "channel_facebook_pages", id: :serial, force: :cascade do |t|
    t.string "page_id", null: false
    t.string "user_access_token", null: false
    t.string "page_access_token", null: false
    t.integer "account_id", null: false
    t.datetime "created_at", precision: nil, null: false
    t.datetime "updated_at", precision: nil, null: false
    t.string "instagram_id"
    t.index ["page_id", "account_id"], name: "index_channel_facebook_pages_on_page_id_and_account_id", unique: true
    t.index ["page_id"], name: "index_channel_facebook_pages_on_page_id"
  end

  create_table "channel_instagram", force: :cascade do |t|
    t.string "access_token", null: false
    t.datetime "expires_at", null: false
    t.integer "account_id", null: false
    t.string "instagram_id", null: false
    t.datetime "created_at", null: false
    t.datetime "updated_at", null: false
    t.index ["instagram_id"], name: "index_channel_instagram_on_instagram_id", unique: true
  end

  create_table "channel_line", force: :cascade do |t|
    t.integer "account_id", null: false
    t.string "line_channel_id", null: false
    t.string "line_channel_secret", null: false
    t.string "line_channel_token", null: false
    t.datetime "created_at", null: false
    t.datetime "updated_at", null: false
    t.index ["line_channel_id"], name: "index_channel_line_on_line_channel_id", unique: true
  end

  create_table "channel_sms", force: :cascade do |t|
    t.integer "account_id", null: false
    t.string "phone_number", null: false
    t.string "provider", default: "default"
    t.jsonb "provider_config", default: {}
    t.datetime "created_at", null: false
    t.datetime "updated_at", null: false
    t.index ["phone_number"], name: "index_channel_sms_on_phone_number", unique: true
  end

  create_table "channel_telegram", force: :cascade do |t|
    t.string "bot_name"
    t.integer "account_id", null: false
    t.string "bot_token", null: false
    t.datetime "created_at", null: false
    t.datetime "updated_at", null: false
    t.index ["bot_token"], name: "index_channel_telegram_on_bot_token", unique: true
  end

  create_table "channel_twilio_sms", force: :cascade do |t|
    t.string "phone_number"
    t.string "auth_token", null: false
    t.string "account_sid", null: false
    t.integer "account_id", null: false
    t.datetime "created_at", null: false
    t.datetime "updated_at", null: false
    t.integer "medium", default: 0
    t.string "messaging_service_sid"
    t.string "api_key_sid"
    t.jsonb "content_templates", default: {}
    t.datetime "content_templates_last_updated"
    t.index ["account_sid", "phone_number"], name: "index_channel_twilio_sms_on_account_sid_and_phone_number", unique: true
    t.index ["messaging_service_sid"], name: "index_channel_twilio_sms_on_messaging_service_sid", unique: true
    t.index ["phone_number"], name: "index_channel_twilio_sms_on_phone_number", unique: true
  end

  create_table "channel_twitter_profiles", force: :cascade do |t|
    t.string "profile_id", null: false
    t.string "twitter_access_token", null: false
    t.string "twitter_access_token_secret", null: false
    t.integer "account_id", null: false
    t.datetime "created_at", null: false
    t.datetime "updated_at", null: false
    t.boolean "tweets_enabled", default: true
    t.index ["account_id", "profile_id"], name: "index_channel_twitter_profiles_on_account_id_and_profile_id", unique: true
  end

  create_table "channel_voice", force: :cascade do |t|
    t.string "phone_number", null: false
    t.string "provider", default: "twilio", null: false
    t.jsonb "provider_config", null: false
    t.integer "account_id", null: false
    t.jsonb "additional_attributes", default: {}
    t.datetime "created_at", null: false
    t.datetime "updated_at", null: false
    t.index ["account_id"], name: "index_channel_voice_on_account_id"
    t.index ["phone_number"], name: "index_channel_voice_on_phone_number", unique: true
  end

  create_table "channel_web_widgets", id: :serial, force: :cascade do |t|
    t.string "website_url"
    t.integer "account_id"
    t.datetime "created_at", precision: nil, null: false
    t.datetime "updated_at", precision: nil, null: false
    t.string "website_token"
    t.string "widget_color", default: "#1f93ff"
    t.string "welcome_title"
    t.string "welcome_tagline"
    t.integer "feature_flags", default: 7, null: false
    t.integer "reply_time", default: 0
    t.string "hmac_token"
    t.boolean "pre_chat_form_enabled", default: false
    t.jsonb "pre_chat_form_options", default: {}
    t.boolean "hmac_mandatory", default: false
    t.boolean "continuity_via_email", default: true, null: false
    t.index ["hmac_token"], name: "index_channel_web_widgets_on_hmac_token", unique: true
    t.index ["website_token"], name: "index_channel_web_widgets_on_website_token", unique: true
  end

  create_table "channel_whatsapp", force: :cascade do |t|
    t.integer "account_id", null: false
    t.string "phone_number", null: false
    t.string "provider", default: "default"
    t.jsonb "provider_config", default: {}
    t.datetime "created_at", null: false
    t.datetime "updated_at", null: false
    t.jsonb "message_templates", default: {}
    t.datetime "message_templates_last_updated", precision: nil
    t.index ["phone_number"], name: "index_channel_whatsapp_on_phone_number", unique: true
  end

  create_table "contact_inboxes", force: :cascade do |t|
    t.bigint "contact_id"
    t.bigint "inbox_id"
    t.string "source_id", null: false
    t.datetime "created_at", null: false
    t.datetime "updated_at", null: false
    t.boolean "hmac_verified", default: false
    t.string "pubsub_token"
    t.index ["contact_id"], name: "index_contact_inboxes_on_contact_id"
    t.index ["inbox_id", "source_id"], name: "index_contact_inboxes_on_inbox_id_and_source_id", unique: true
    t.index ["inbox_id"], name: "index_contact_inboxes_on_inbox_id"
    t.index ["pubsub_token"], name: "index_contact_inboxes_on_pubsub_token", unique: true
    t.index ["source_id"], name: "index_contact_inboxes_on_source_id"
  end

  create_table "contacts", id: :serial, force: :cascade do |t|
    t.string "name", default: ""
    t.string "email"
    t.string "phone_number"
    t.integer "account_id", null: false
    t.datetime "created_at", precision: nil, null: false
    t.datetime "updated_at", precision: nil, null: false
    t.jsonb "additional_attributes", default: {}
    t.string "identifier"
    t.jsonb "custom_attributes", default: {}
    t.datetime "last_activity_at", precision: nil
    t.integer "contact_type", default: 0
    t.string "middle_name", default: ""
    t.string "last_name", default: ""
    t.string "location", default: ""
    t.string "country_code", default: ""
    t.boolean "blocked", default: false, null: false
    t.index "lower((email)::text), account_id", name: "index_contacts_on_lower_email_account_id"
    t.index ["account_id", "contact_type"], name: "index_contacts_on_account_id_and_contact_type"
    t.index ["account_id", "email", "phone_number", "identifier"], name: "index_contacts_on_nonempty_fields", where: "(((email)::text <> ''::text) OR ((phone_number)::text <> ''::text) OR ((identifier)::text <> ''::text))"
    t.index ["account_id", "last_activity_at"], name: "index_contacts_on_account_id_and_last_activity_at", order: { last_activity_at: "DESC NULLS LAST" }
    t.index ["account_id"], name: "index_contacts_on_account_id"
    t.index ["account_id"], name: "index_resolved_contact_account_id", where: "(((email)::text <> ''::text) OR ((phone_number)::text <> ''::text) OR ((identifier)::text <> ''::text))"
    t.index ["blocked"], name: "index_contacts_on_blocked"
    t.index ["email", "account_id"], name: "uniq_email_per_account_contact", unique: true
    t.index ["identifier", "account_id"], name: "uniq_identifier_per_account_contact", unique: true
    t.index ["name", "email", "phone_number", "identifier"], name: "index_contacts_on_name_email_phone_number_identifier", opclass: :gin_trgm_ops, using: :gin
    t.index ["phone_number", "account_id"], name: "index_contacts_on_phone_number_and_account_id"
  end

  create_table "conversation_participants", force: :cascade do |t|
    t.bigint "account_id", null: false
    t.bigint "user_id", null: false
    t.bigint "conversation_id", null: false
    t.datetime "created_at", null: false
    t.datetime "updated_at", null: false
    t.index ["account_id"], name: "index_conversation_participants_on_account_id"
    t.index ["conversation_id"], name: "index_conversation_participants_on_conversation_id"
    t.index ["user_id", "conversation_id"], name: "index_conversation_participants_on_user_id_and_conversation_id", unique: true
    t.index ["user_id"], name: "index_conversation_participants_on_user_id"
  end

  create_table "conversations", id: :serial, force: :cascade do |t|
    t.integer "account_id", null: false
    t.integer "inbox_id", null: false
    t.integer "status", default: 0, null: false
    t.integer "assignee_id"
    t.datetime "created_at", precision: nil, null: false
    t.datetime "updated_at", precision: nil, null: false
    t.bigint "contact_id"
    t.integer "display_id", null: false
    t.datetime "contact_last_seen_at", precision: nil
    t.datetime "agent_last_seen_at", precision: nil
    t.jsonb "additional_attributes", default: {}
    t.bigint "contact_inbox_id"
    t.uuid "uuid", default: -> { "gen_random_uuid()" }, null: false
    t.string "identifier"
    t.datetime "last_activity_at", precision: nil, default: -> { "CURRENT_TIMESTAMP" }, null: false
    t.bigint "team_id"
    t.bigint "campaign_id"
    t.datetime "snoozed_until", precision: nil
    t.jsonb "custom_attributes", default: {}
    t.datetime "assignee_last_seen_at", precision: nil
    t.datetime "first_reply_created_at", precision: nil
    t.integer "priority"
    t.bigint "sla_policy_id"
    t.datetime "waiting_since"
    t.text "cached_label_list"
    t.index ["account_id", "display_id"], name: "index_conversations_on_account_id_and_display_id", unique: true
    t.index ["account_id", "id"], name: "index_conversations_on_id_and_account_id"
    t.index ["account_id", "inbox_id", "status", "assignee_id"], name: "conv_acid_inbid_stat_asgnid_idx"
    t.index ["account_id"], name: "index_conversations_on_account_id"
    t.index ["assignee_id", "account_id"], name: "index_conversations_on_assignee_id_and_account_id"
    t.index ["campaign_id"], name: "index_conversations_on_campaign_id"
    t.index ["contact_id"], name: "index_conversations_on_contact_id"
    t.index ["contact_inbox_id"], name: "index_conversations_on_contact_inbox_id"
    t.index ["first_reply_created_at"], name: "index_conversations_on_first_reply_created_at"
    t.index ["inbox_id"], name: "index_conversations_on_inbox_id"
    t.index ["priority"], name: "index_conversations_on_priority"
    t.index ["status", "account_id"], name: "index_conversations_on_status_and_account_id"
    t.index ["status", "priority"], name: "index_conversations_on_status_and_priority"
    t.index ["team_id"], name: "index_conversations_on_team_id"
    t.index ["uuid"], name: "index_conversations_on_uuid", unique: true
    t.index ["waiting_since"], name: "index_conversations_on_waiting_since"
  end

  create_table "copilot_messages", force: :cascade do |t|
    t.bigint "copilot_thread_id", null: false
    t.bigint "account_id", null: false
    t.jsonb "message", default: {}, null: false
    t.datetime "created_at", null: false
    t.datetime "updated_at", null: false
    t.integer "message_type", default: 0
    t.index ["account_id"], name: "index_copilot_messages_on_account_id"
    t.index ["copilot_thread_id"], name: "index_copilot_messages_on_copilot_thread_id"
  end

  create_table "copilot_threads", force: :cascade do |t|
    t.string "title", null: false
    t.bigint "user_id", null: false
    t.bigint "account_id", null: false
    t.datetime "created_at", null: false
    t.datetime "updated_at", null: false
    t.integer "assistant_id"
    t.index ["account_id"], name: "index_copilot_threads_on_account_id"
    t.index ["assistant_id"], name: "index_copilot_threads_on_assistant_id"
    t.index ["user_id"], name: "index_copilot_threads_on_user_id"
  end

  create_table "csat_survey_responses", force: :cascade do |t|
    t.bigint "account_id", null: false
    t.bigint "conversation_id", null: false
    t.bigint "message_id", null: false
    t.integer "rating", null: false
    t.text "feedback_message"
    t.bigint "contact_id", null: false
    t.bigint "assigned_agent_id"
    t.datetime "created_at", null: false
    t.datetime "updated_at", null: false
    t.index ["account_id"], name: "index_csat_survey_responses_on_account_id"
    t.index ["assigned_agent_id"], name: "index_csat_survey_responses_on_assigned_agent_id"
    t.index ["contact_id"], name: "index_csat_survey_responses_on_contact_id"
    t.index ["conversation_id"], name: "index_csat_survey_responses_on_conversation_id"
    t.index ["message_id"], name: "index_csat_survey_responses_on_message_id", unique: true
  end

  create_table "custom_attribute_definitions", force: :cascade do |t|
    t.string "attribute_display_name"
    t.string "attribute_key"
    t.integer "attribute_display_type", default: 0
    t.integer "default_value"
    t.integer "attribute_model", default: 0
    t.bigint "account_id"
    t.datetime "created_at", null: false
    t.datetime "updated_at", null: false
    t.text "attribute_description"
    t.jsonb "attribute_values", default: []
    t.string "regex_pattern"
    t.string "regex_cue"
    t.index ["account_id"], name: "index_custom_attribute_definitions_on_account_id"
    t.index ["attribute_key", "attribute_model", "account_id"], name: "attribute_key_model_index", unique: true
  end

  create_table "custom_filters", force: :cascade do |t|
    t.string "name", null: false
    t.integer "filter_type", default: 0, null: false
    t.jsonb "query", default: "{}", null: false
    t.bigint "account_id", null: false
    t.bigint "user_id", null: false
    t.datetime "created_at", null: false
    t.datetime "updated_at", null: false
    t.index ["account_id"], name: "index_custom_filters_on_account_id"
    t.index ["user_id"], name: "index_custom_filters_on_user_id"
  end

  create_table "custom_roles", force: :cascade do |t|
    t.string "name"
    t.string "description"
    t.bigint "account_id", null: false
    t.text "permissions", default: [], array: true
    t.datetime "created_at", null: false
    t.datetime "updated_at", null: false
    t.index ["account_id"], name: "index_custom_roles_on_account_id"
  end

  create_table "dashboard_apps", force: :cascade do |t|
    t.string "title", null: false
    t.jsonb "content", default: []
    t.bigint "account_id", null: false
    t.bigint "user_id"
    t.datetime "created_at", null: false
    t.datetime "updated_at", null: false
    t.index ["account_id"], name: "index_dashboard_apps_on_account_id"
    t.index ["user_id"], name: "index_dashboard_apps_on_user_id"
  end

  create_table "data_imports", force: :cascade do |t|
    t.bigint "account_id", null: false
    t.string "data_type", null: false
    t.integer "status", default: 0, null: false
    t.text "processing_errors"
    t.integer "total_records"
    t.integer "processed_records"
    t.datetime "created_at", null: false
    t.datetime "updated_at", null: false
    t.index ["account_id"], name: "index_data_imports_on_account_id"
  end

  create_table "email_templates", force: :cascade do |t|
    t.string "name", null: false
    t.text "body", null: false
    t.integer "account_id"
    t.integer "template_type", default: 1
    t.integer "locale", default: 0, null: false
    t.datetime "created_at", null: false
    t.datetime "updated_at", null: false
    t.index ["name", "account_id"], name: "index_email_templates_on_name_and_account_id", unique: true
  end

  create_table "folders", force: :cascade do |t|
    t.integer "account_id", null: false
    t.integer "category_id", null: false
    t.string "name"
    t.datetime "created_at", null: false
    t.datetime "updated_at", null: false
  end

  create_table "inbox_assignment_policies", force: :cascade do |t|
    t.bigint "inbox_id", null: false
    t.bigint "assignment_policy_id", null: false
    t.datetime "created_at", null: false
    t.datetime "updated_at", null: false
    t.index ["assignment_policy_id"], name: "index_inbox_assignment_policies_on_assignment_policy_id"
    t.index ["inbox_id"], name: "index_inbox_assignment_policies_on_inbox_id", unique: true
  end

  create_table "inbox_capacity_limits", force: :cascade do |t|
    t.bigint "agent_capacity_policy_id", null: false
    t.bigint "inbox_id", null: false
    t.integer "conversation_limit", null: false
    t.datetime "created_at", null: false
    t.datetime "updated_at", null: false
    t.index ["agent_capacity_policy_id", "inbox_id"], name: "idx_on_agent_capacity_policy_id_inbox_id_71c7ec4caf", unique: true
    t.index ["agent_capacity_policy_id"], name: "index_inbox_capacity_limits_on_agent_capacity_policy_id"
    t.index ["inbox_id"], name: "index_inbox_capacity_limits_on_inbox_id"
  end

  create_table "inbox_members", id: :serial, force: :cascade do |t|
    t.integer "user_id", null: false
    t.integer "inbox_id", null: false
    t.datetime "created_at", precision: nil, null: false
    t.datetime "updated_at", precision: nil, null: false
    t.index ["inbox_id", "user_id"], name: "index_inbox_members_on_inbox_id_and_user_id", unique: true
    t.index ["inbox_id"], name: "index_inbox_members_on_inbox_id"
  end

  create_table "inboxes", id: :serial, force: :cascade do |t|
    t.integer "channel_id", null: false
    t.integer "account_id", null: false
    t.string "name", null: false
    t.datetime "created_at", precision: nil, null: false
    t.datetime "updated_at", precision: nil, null: false
    t.string "channel_type"
    t.boolean "enable_auto_assignment", default: true
    t.boolean "greeting_enabled", default: false
    t.string "greeting_message"
    t.string "email_address"
    t.boolean "working_hours_enabled", default: false
    t.string "out_of_office_message"
    t.string "timezone", default: "UTC"
    t.boolean "enable_email_collect", default: true
    t.boolean "csat_survey_enabled", default: false
    t.boolean "allow_messages_after_resolved", default: true
    t.jsonb "auto_assignment_config", default: {}
    t.boolean "lock_to_single_conversation", default: false, null: false
    t.bigint "portal_id"
    t.integer "sender_name_type", default: 0, null: false
    t.string "business_name"
    t.jsonb "csat_config", default: {}, null: false
    t.index ["account_id"], name: "index_inboxes_on_account_id"
    t.index ["channel_id", "channel_type"], name: "index_inboxes_on_channel_id_and_channel_type"
    t.index ["portal_id"], name: "index_inboxes_on_portal_id"
  end

  create_table "installation_configs", force: :cascade do |t|
    t.string "name", null: false
    t.jsonb "serialized_value", default: {}, null: false
    t.datetime "created_at", null: false
    t.datetime "updated_at", null: false
    t.boolean "locked", default: true, null: false
    t.index ["name", "created_at"], name: "index_installation_configs_on_name_and_created_at", unique: true
    t.index ["name"], name: "index_installation_configs_on_name", unique: true
  end

  create_table "integrations_hooks", force: :cascade do |t|
    t.integer "status", default: 1
    t.integer "inbox_id"
    t.integer "account_id"
    t.string "app_id"
    t.integer "hook_type", default: 0
    t.string "reference_id"
    t.string "access_token"
    t.datetime "created_at", null: false
    t.datetime "updated_at", null: false
    t.jsonb "settings", default: {}
  end

  create_table "labels", force: :cascade do |t|
    t.string "title"
    t.text "description"
    t.string "color", default: "#1f93ff", null: false
    t.boolean "show_on_sidebar"
    t.bigint "account_id"
    t.datetime "created_at", null: false
    t.datetime "updated_at", null: false
    t.index ["account_id"], name: "index_labels_on_account_id"
    t.index ["title", "account_id"], name: "index_labels_on_title_and_account_id", unique: true
  end

  create_table "leave_records", force: :cascade do |t|
    t.bigint "account_id", null: false
    t.bigint "user_id", null: false
    t.date "start_date", null: false
    t.date "end_date", null: false
    t.integer "leave_type", default: 0, null: false
    t.integer "status", default: 0, null: false
    t.text "reason"
    t.bigint "approved_by_id"
    t.datetime "approved_at"
    t.datetime "created_at", null: false
    t.datetime "updated_at", null: false
    t.index ["account_id", "status"], name: "index_leave_records_on_account_id_and_status"
    t.index ["account_id"], name: "index_leave_records_on_account_id"
    t.index ["approved_by_id"], name: "index_leave_records_on_approved_by_id"
    t.index ["user_id"], name: "index_leave_records_on_user_id"
  end

  create_table "macros", force: :cascade do |t|
    t.bigint "account_id", null: false
    t.string "name", null: false
    t.integer "visibility", default: 0
    t.bigint "created_by_id"
    t.bigint "updated_by_id"
    t.jsonb "actions", default: {}, null: false
    t.datetime "created_at", null: false
    t.datetime "updated_at", null: false
    t.index ["account_id"], name: "index_macros_on_account_id"
  end

  create_table "mentions", force: :cascade do |t|
    t.bigint "user_id", null: false
    t.bigint "conversation_id", null: false
    t.bigint "account_id", null: false
    t.datetime "mentioned_at", precision: nil, null: false
    t.datetime "created_at", null: false
    t.datetime "updated_at", null: false
    t.index ["account_id"], name: "index_mentions_on_account_id"
    t.index ["conversation_id"], name: "index_mentions_on_conversation_id"
    t.index ["user_id", "conversation_id"], name: "index_mentions_on_user_id_and_conversation_id", unique: true
    t.index ["user_id"], name: "index_mentions_on_user_id"
  end

  create_table "messages", id: :serial, force: :cascade do |t|
    t.text "content"
    t.integer "account_id", null: false
    t.integer "inbox_id", null: false
    t.integer "conversation_id", null: false
    t.integer "message_type", null: false
    t.datetime "created_at", precision: nil, null: false
    t.datetime "updated_at", precision: nil, null: false
    t.boolean "private", default: false, null: false
    t.integer "status", default: 0
    t.string "source_id"
    t.integer "content_type", default: 0, null: false
    t.json "content_attributes", default: {}
    t.string "sender_type"
    t.bigint "sender_id"
    t.jsonb "external_source_ids", default: {}
    t.jsonb "additional_attributes", default: {}
    t.text "processed_message_content"
    t.jsonb "sentiment", default: {}
    t.index "((additional_attributes -> 'campaign_id'::text))", name: "index_messages_on_additional_attributes_campaign_id", using: :gin
    t.index ["account_id", "content_type", "created_at"], name: "idx_messages_account_content_created"
    t.index ["account_id", "created_at", "message_type"], name: "index_messages_on_account_created_type"
    t.index ["account_id", "inbox_id"], name: "index_messages_on_account_id_and_inbox_id"
    t.index ["account_id"], name: "index_messages_on_account_id"
    t.index ["content"], name: "index_messages_on_content", opclass: :gin_trgm_ops, using: :gin
    t.index ["conversation_id", "account_id", "message_type", "created_at"], name: "index_messages_on_conversation_account_type_created"
    t.index ["conversation_id"], name: "index_messages_on_conversation_id"
    t.index ["created_at"], name: "index_messages_on_created_at"
    t.index ["inbox_id"], name: "index_messages_on_inbox_id"
    t.index ["sender_type", "sender_id"], name: "index_messages_on_sender_type_and_sender_id"
    t.index ["source_id"], name: "index_messages_on_source_id"
  end

  create_table "notes", force: :cascade do |t|
    t.text "content", null: false
    t.bigint "account_id", null: false
    t.bigint "contact_id", null: false
    t.bigint "user_id"
    t.datetime "created_at", null: false
    t.datetime "updated_at", null: false
    t.index ["account_id"], name: "index_notes_on_account_id"
    t.index ["contact_id"], name: "index_notes_on_contact_id"
    t.index ["user_id"], name: "index_notes_on_user_id"
  end

  create_table "notification_settings", force: :cascade do |t|
    t.integer "account_id"
    t.integer "user_id"
    t.integer "email_flags", default: 0, null: false
    t.datetime "created_at", null: false
    t.datetime "updated_at", null: false
    t.integer "push_flags", default: 0, null: false
    t.index ["account_id", "user_id"], name: "by_account_user", unique: true
  end

  create_table "notification_subscriptions", force: :cascade do |t|
    t.bigint "user_id", null: false
    t.integer "subscription_type", null: false
    t.jsonb "subscription_attributes", default: {}, null: false
    t.datetime "created_at", null: false
    t.datetime "updated_at", null: false
    t.text "identifier"
    t.index ["identifier"], name: "index_notification_subscriptions_on_identifier", unique: true
    t.index ["user_id"], name: "index_notification_subscriptions_on_user_id"
  end

  create_table "notifications", force: :cascade do |t|
    t.bigint "account_id", null: false
    t.bigint "user_id", null: false
    t.integer "notification_type", null: false
    t.string "primary_actor_type", null: false
    t.bigint "primary_actor_id", null: false
    t.string "secondary_actor_type"
    t.bigint "secondary_actor_id"
    t.datetime "read_at", precision: nil
    t.datetime "created_at", null: false
    t.datetime "updated_at", null: false
    t.datetime "snoozed_until"
    t.datetime "last_activity_at", default: -> { "CURRENT_TIMESTAMP" }
    t.jsonb "meta", default: {}
    t.index ["account_id"], name: "index_notifications_on_account_id"
    t.index ["last_activity_at"], name: "index_notifications_on_last_activity_at"
    t.index ["primary_actor_type", "primary_actor_id"], name: "uniq_primary_actor_per_account_notifications"
    t.index ["secondary_actor_type", "secondary_actor_id"], name: "uniq_secondary_actor_per_account_notifications"
    t.index ["user_id", "account_id", "snoozed_until", "read_at"], name: "idx_notifications_performance"
    t.index ["user_id"], name: "index_notifications_on_user_id"
  end

  create_table "platform_app_permissibles", force: :cascade do |t|
    t.bigint "platform_app_id", null: false
    t.string "permissible_type", null: false
    t.bigint "permissible_id", null: false
    t.datetime "created_at", null: false
    t.datetime "updated_at", null: false
    t.index ["permissible_type", "permissible_id"], name: "index_platform_app_permissibles_on_permissibles"
    t.index ["platform_app_id", "permissible_id", "permissible_type"], name: "unique_permissibles_index", unique: true
    t.index ["platform_app_id"], name: "index_platform_app_permissibles_on_platform_app_id"
  end

  create_table "platform_apps", force: :cascade do |t|
    t.string "name", null: false
    t.datetime "created_at", null: false
    t.datetime "updated_at", null: false
  end

  create_table "portals", force: :cascade do |t|
    t.integer "account_id", null: false
    t.string "name", null: false
    t.string "slug", null: false
    t.string "custom_domain"
    t.string "color"
    t.string "homepage_link"
    t.string "page_title"
    t.text "header_text"
    t.datetime "created_at", null: false
    t.datetime "updated_at", null: false
    t.jsonb "config", default: {"allowed_locales" => ["en"]}
    t.boolean "archived", default: false
    t.bigint "channel_web_widget_id"
    t.jsonb "ssl_settings", default: {}, null: false
    t.index ["channel_web_widget_id"], name: "index_portals_on_channel_web_widget_id"
    t.index ["custom_domain"], name: "index_portals_on_custom_domain", unique: true
    t.index ["slug"], name: "index_portals_on_slug", unique: true
  end

  create_table "portals_members", id: false, force: :cascade do |t|
    t.bigint "portal_id", null: false
    t.bigint "user_id", null: false
    t.index ["portal_id", "user_id"], name: "index_portals_members_on_portal_id_and_user_id", unique: true
    t.index ["portal_id"], name: "index_portals_members_on_portal_id"
    t.index ["user_id"], name: "index_portals_members_on_user_id"
  end

  create_table "related_categories", force: :cascade do |t|
    t.bigint "category_id"
    t.bigint "related_category_id"
    t.datetime "created_at", null: false
    t.datetime "updated_at", null: false
    t.index ["category_id", "related_category_id"], name: "index_related_categories_on_category_id_and_related_category_id", unique: true
    t.index ["related_category_id", "category_id"], name: "index_related_categories_on_related_category_id_and_category_id", unique: true
  end

  create_table "reporting_events", force: :cascade do |t|
    t.string "name"
    t.float "value"
    t.integer "account_id"
    t.integer "inbox_id"
    t.integer "user_id"
    t.integer "conversation_id"
    t.datetime "created_at", null: false
    t.datetime "updated_at", null: false
    t.float "value_in_business_hours"
    t.datetime "event_start_time", precision: nil
    t.datetime "event_end_time", precision: nil
    t.index ["account_id", "name", "created_at"], name: "reporting_events__account_id__name__created_at"
    t.index ["account_id"], name: "index_reporting_events_on_account_id"
    t.index ["conversation_id"], name: "index_reporting_events_on_conversation_id"
    t.index ["created_at"], name: "index_reporting_events_on_created_at"
    t.index ["inbox_id"], name: "index_reporting_events_on_inbox_id"
    t.index ["name"], name: "index_reporting_events_on_name"
    t.index ["user_id"], name: "index_reporting_events_on_user_id"
  end

  create_table "sla_events", force: :cascade do |t|
    t.bigint "applied_sla_id", null: false
    t.bigint "conversation_id", null: false
    t.bigint "account_id", null: false
    t.bigint "sla_policy_id", null: false
    t.bigint "inbox_id", null: false
    t.integer "event_type"
    t.jsonb "meta", default: {}
    t.datetime "created_at", null: false
    t.datetime "updated_at", null: false
    t.index ["account_id"], name: "index_sla_events_on_account_id"
    t.index ["applied_sla_id"], name: "index_sla_events_on_applied_sla_id"
    t.index ["conversation_id"], name: "index_sla_events_on_conversation_id"
    t.index ["inbox_id"], name: "index_sla_events_on_inbox_id"
    t.index ["sla_policy_id"], name: "index_sla_events_on_sla_policy_id"
  end

  create_table "sla_policies", force: :cascade do |t|
    t.string "name", null: false
    t.float "first_response_time_threshold"
    t.float "next_response_time_threshold"
    t.boolean "only_during_business_hours", default: false
    t.bigint "account_id", null: false
    t.datetime "created_at", null: false
    t.datetime "updated_at", null: false
    t.string "description"
    t.float "resolution_time_threshold"
    t.index ["account_id"], name: "index_sla_policies_on_account_id"
  end

  create_table "taggings", id: :serial, force: :cascade do |t|
    t.integer "tag_id"
    t.string "taggable_type"
    t.integer "taggable_id"
    t.string "tagger_type"
    t.integer "tagger_id"
    t.string "context", limit: 128
    t.datetime "created_at", precision: nil
    t.index ["context"], name: "index_taggings_on_context"
    t.index ["tag_id", "taggable_id", "taggable_type", "context", "tagger_id", "tagger_type"], name: "taggings_idx", unique: true
    t.index ["tag_id"], name: "index_taggings_on_tag_id"
    t.index ["taggable_id", "taggable_type", "context"], name: "index_taggings_on_taggable_id_and_taggable_type_and_context"
    t.index ["taggable_id", "taggable_type", "tagger_id", "context"], name: "taggings_idy"
    t.index ["taggable_id"], name: "index_taggings_on_taggable_id"
    t.index ["taggable_type"], name: "index_taggings_on_taggable_type"
    t.index ["tagger_id", "tagger_type"], name: "index_taggings_on_tagger_id_and_tagger_type"
    t.index ["tagger_id"], name: "index_taggings_on_tagger_id"
  end

  create_table "tags", id: :serial, force: :cascade do |t|
    t.string "name"
    t.integer "taggings_count", default: 0
    t.index "lower((name)::text) gin_trgm_ops", name: "tags_name_trgm_idx", using: :gin
    t.index ["name"], name: "index_tags_on_name", unique: true
  end

  create_table "team_members", force: :cascade do |t|
    t.bigint "team_id", null: false
    t.bigint "user_id", null: false
    t.datetime "created_at", null: false
    t.datetime "updated_at", null: false
    t.index ["team_id", "user_id"], name: "index_team_members_on_team_id_and_user_id", unique: true
    t.index ["team_id"], name: "index_team_members_on_team_id"
    t.index ["user_id"], name: "index_team_members_on_user_id"
  end

  create_table "teams", force: :cascade do |t|
    t.string "name", null: false
    t.text "description"
    t.boolean "allow_auto_assign", default: true
    t.bigint "account_id", null: false
    t.datetime "created_at", null: false
    t.datetime "updated_at", null: false
    t.index ["account_id"], name: "index_teams_on_account_id"
    t.index ["name", "account_id"], name: "index_teams_on_name_and_account_id", unique: true
  end

  create_table "telegram_bots", id: :serial, force: :cascade do |t|
    t.string "name"
    t.string "auth_key"
    t.integer "account_id"
    t.datetime "created_at", precision: nil, null: false
    t.datetime "updated_at", precision: nil, null: false
  end

  create_table "users", id: :serial, force: :cascade do |t|
    t.string "provider", default: "email", null: false
    t.string "uid", default: "", null: false
    t.string "encrypted_password", default: "", null: false
    t.string "reset_password_token"
    t.datetime "reset_password_sent_at", precision: nil
    t.datetime "remember_created_at", precision: nil
    t.integer "sign_in_count", default: 0, null: false
    t.datetime "current_sign_in_at", precision: nil
    t.datetime "last_sign_in_at", precision: nil
    t.string "current_sign_in_ip"
    t.string "last_sign_in_ip"
    t.string "confirmation_token"
    t.datetime "confirmed_at", precision: nil
    t.datetime "confirmation_sent_at", precision: nil
    t.string "unconfirmed_email"
    t.string "name", null: false
    t.string "display_name"
    t.string "email"
    t.json "tokens"
    t.datetime "created_at", precision: nil, null: false
    t.datetime "updated_at", precision: nil, null: false
    t.string "pubsub_token"
    t.integer "availability", default: 0
    t.jsonb "ui_settings", default: {}
    t.jsonb "custom_attributes", default: {}
    t.string "type"
    t.text "message_signature"
    t.string "otp_secret"
    t.integer "consumed_timestep"
    t.boolean "otp_required_for_login", default: false
    t.text "otp_backup_codes"
    t.index ["email"], name: "index_users_on_email"
    t.index ["otp_required_for_login"], name: "index_users_on_otp_required_for_login"
    t.index ["otp_secret"], name: "index_users_on_otp_secret", unique: true
    t.index ["pubsub_token"], name: "index_users_on_pubsub_token", unique: true
    t.index ["reset_password_token"], name: "index_users_on_reset_password_token", unique: true
    t.index ["uid", "provider"], name: "index_users_on_uid_and_provider", unique: true
  end

  create_table "webhooks", force: :cascade do |t|
    t.integer "account_id"
    t.integer "inbox_id"
    t.string "url"
    t.datetime "created_at", null: false
    t.datetime "updated_at", null: false
    t.integer "webhook_type", default: 0
    t.jsonb "subscriptions", default: ["conversation_status_changed", "conversation_updated", "conversation_created", "contact_created", "contact_updated", "message_created", "message_updated", "webwidget_triggered"]
    t.index ["account_id", "url"], name: "index_webhooks_on_account_id_and_url", unique: true
  end

  create_table "working_hours", force: :cascade do |t|
    t.bigint "inbox_id"
    t.bigint "account_id"
    t.integer "day_of_week", null: false
    t.boolean "closed_all_day", default: false
    t.integer "open_hour"
    t.integer "open_minutes"
    t.integer "close_hour"
    t.integer "close_minutes"
    t.datetime "created_at", null: false
    t.datetime "updated_at", null: false
    t.boolean "open_all_day", default: false
    t.index ["account_id"], name: "index_working_hours_on_account_id"
    t.index ["inbox_id"], name: "index_working_hours_on_inbox_id"
  end

  add_foreign_key "active_storage_attachments", "active_storage_blobs", column: "blob_id"
  add_foreign_key "active_storage_variant_records", "active_storage_blobs", column: "blob_id"
  add_foreign_key "inboxes", "portals"
  create_trigger("accounts_after_insert_row_tr", :generated => true, :compatibility => 1).
      on("accounts").
      after(:insert).
      for_each(:row) do
    "execute format('create sequence IF NOT EXISTS conv_dpid_seq_%s', NEW.id);"
  end

  create_trigger("conversations_before_insert_row_tr", :generated => true, :compatibility => 1).
      on("conversations").
      before(:insert).
      for_each(:row) do
    "NEW.display_id := nextval('conv_dpid_seq_' || NEW.account_id);"
  end

  create_trigger("camp_dpid_before_insert", :generated => true, :compatibility => 1).
      on("accounts").
      name("camp_dpid_before_insert").
      after(:insert).
      for_each(:row) do
    "execute format('create sequence IF NOT EXISTS camp_dpid_seq_%s', NEW.id);"
  end

  create_trigger("campaigns_before_insert_row_tr", :generated => true, :compatibility => 1).
      on("campaigns").
      before(:insert).
      for_each(:row) do
    "NEW.display_id := nextval('camp_dpid_seq_' || NEW.account_id);"
  end

end<|MERGE_RESOLUTION|>--- conflicted
+++ resolved
@@ -320,11 +320,6 @@
     t.datetime "created_at", null: false
     t.datetime "updated_at", null: false
     t.integer "status", default: 0, null: false
-<<<<<<< HEAD
-    t.string "content_type"
-    t.bigint "file_size"
-=======
->>>>>>> d68ac251
     t.jsonb "metadata", default: {}
     t.index ["account_id"], name: "index_captain_documents_on_account_id"
     t.index ["assistant_id", "external_link"], name: "index_captain_documents_on_assistant_id_and_external_link", unique: true
